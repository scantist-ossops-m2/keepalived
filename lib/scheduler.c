--- conflicted
+++ resolved
@@ -863,20 +863,17 @@
 	fdsetsize = m->max_fd + 1;
 
 	signal_fd = signal_rfd();
-<<<<<<< HEAD
-	FD_SET(signal_fd, &readfd);
-	if (signal_fd >= m->max_fd)
-		fdsetsize = signal_fd + 1;
+	if (signal_fd != -1) {
+		FD_SET(signal_fd, &readfd);
+		if (signal_fd >= m->max_fd)
+			fdsetsize = signal_fd + 1;
+	}
 
 	if (inotify_fd != -1) {
 		FD_SET(inotify_fd, &readfd);
 		if (inotify_fd > m->max_fd)
 			fdsetsize = inotify_fd + 1;
 	}
-=======
-	if (signal_fd != -1)
-		FD_SET(signal_fd, &readfd);
->>>>>>> 1b25a359
 
 #ifdef _WITH_SNMP_
 	/* When SNMP is enabled, we may have to select() on additional
@@ -904,13 +901,9 @@
 	/* we have to save errno here because the next syscalls will set it */
 	old_errno = errno;
 
-<<<<<<< HEAD
 	if (num_fds < 0) {
 		if (old_errno == EINTR)
 			goto retry;
-=======
-	if (ret < 0 && old_errno != EINTR) {
->>>>>>> 1b25a359
 		/* Real error. */
 		DBG("select error: %s", strerror(old_errno));
 		assert(0);
@@ -929,7 +922,6 @@
 	/* handle signals synchronously, including child reaping */
 	if (num_fds && FD_ISSET(signal_fd, &readfd)) {
 		signal_run_callback();
-<<<<<<< HEAD
 		num_fds--;
 	}
 
@@ -939,16 +931,6 @@
 			process_track_inotify(inotify_fd);
 		num_fds--;
 	}
-=======
-
-	/* Update current time */
-	set_time_now();
-
-	/* Timeout children */
-	thread = m->child.head;
-	while (thread) {
-		thread_t *t;
->>>>>>> 1b25a359
 
 	/* Update current time */
 	set_time_now();
