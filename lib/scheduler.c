--- conflicted
+++ resolved
@@ -55,17 +55,8 @@
 /* global vars */
 thread_master_t *master = NULL;
 prog_type_t prog_type;		/* Parent/VRRP/Checker process */
-<<<<<<< HEAD
 #ifdef _WITH_SNMP_
 bool snmp_running;		/* True if this process is running SNMP */
-=======
-
-#ifdef _WITH_LVS_
-#include "../keepalived/include/check_daemon.h"
-#endif
-#ifdef _WITH_VRRP_
-#include "../keepalived/include/vrrp_daemon.h"
->>>>>>> 95022cee
 #endif
 
 /* Function that returns if pid is a known child, and sets *prog_name accordingly */
@@ -105,7 +96,12 @@
 		}
 
 		/* We really want the checker process to be able to report this more intelligently */
-		if (exit_status != EXIT_SUCCESS && prog_type != PROG_TYPE_VRRP) {
+		if (exit_status != EXIT_SUCCESS &&
+		    (
+#ifdef _WITH_LVS_
+		     prog_type == PROG_TYPE_CHECKER ||
+#endif
+						       prog_type == PROG_TYPE_PARENT)) {
 			if (!prog_id) {
 				snprintf(pid_buf, sizeof(pid_buf), "pid %d", pid);
 				prog_id = pid_buf;
