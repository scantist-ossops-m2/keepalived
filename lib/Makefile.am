# Makefile.am
#
# Keepalived OpenSource project.
#
# Copyright (C) 2001-2016 Alexandre Cassen, <acassen@gmail.com>

GIT_COMMIT_FILE		= git-commit.h

AM_CPPFLAGS		= $(KA_CPPFLAGS) $(DEBUG_CPPFLAGS)
AM_CFLAGS		= $(KA_CFLAGS) $(DEBUG_CFLAGS)
AM_LDFLAGS		= $(KA_LDFLAGS) $(DEBUG_LDFLAGS)
# AM_LIBS		= $(KA_LIBS)
# AM_LIBTOOLFLAGS	= $(KA_LIBTOOLFLAGS)
BUILT_SOURCES		= $(GIT_COMMIT_FILE)

noinst_LIBRARIES	= liblib.a

liblib_a_SOURCES	= memory.c utils.c notify.c timer.c scheduler.c \
	vector.c list.c html.c parser.c signals.c logger.c rttables.c \
	bitops.h timer.h scheduler.h rttables.h vector.h parser.h \
	signals.h notify.h logger.h list.h memory.h html.h utils.h

liblib_a_LIBADD		=
EXTRA_liblib_a_SOURCES	=

if ! SOCK_NONBLOCK
  liblib_a_LIBADD	+= old_socket.o
  EXTRA_liblib_a_SOURCES += old_socket.c old_socket.h
endif

EXTRA_DIST		= $(GIT_COMMIT_FILE)

MAINTAINERCLEANFILES	= @MAINTAINERCLEANFILES@

.FORCE:

$(GIT_COMMIT_FILE): .FORCE
	@if [ ! -f $(srcdir)/$(GIT_COMMIT_FILE) -a ! -f $(builddir)/$(GIT_COMMIT_FILE) ]; then \
		>$(builddir)/$(GIT_COMMIT_FILE); \
	fi; \
	if [ -x `type -p git` ]; then \
		cd $(srcdir); \
		git rev-parse --is-inside-work-tree >/dev/null 2>&1; \
		if [ $$? -eq 0 ]; then \
			GIT_REV=`git describe --tags`; \
			GIT_TIMESTAMP=`git log -1 --format=%ct`; \
			GIT_DATE=`date -d "1970-01-01 UTC $${GIT_TIMESTAMP} seconds" +"%m/%d,%Y"`; \
			GIT_YEAR=`date -d "1970-01-01 UTC $${GIT_TIMESTAMP} seconds" +"%Y"`; \
			echo $${GIT_REV} | grep -qE -- "-[1-9][0-9]*-g[0-9a-f]{7}$$"; \
			if [ $$? -eq 0 ]; then \
<<<<<<< HEAD
				if [ "`git status --porcelain | grep -v '^??' | wc -l`" -ne 0 ]; then EXTRA="+"; else EXTRA=""; fi ; \
=======
				if [ "`git status --porcelain | grep -v '^??' | grep -v '[ /]Makefile.in$$' | grep -Ev ' (aclocal.m4|ar-lib|compile|configure|depcomp|install-sh|missing)$$' | wc -l`" -ne 0 ]; then EXTRA="+"; else EXTRA=""; fi ; \
>>>>>>> 7f5ab708
				echo "#define GIT_COMMIT \"$${GIT_REV}$${EXTRA}\"" >$(abs_builddir)/$(GIT_COMMIT_FILE).new; \
				echo "#define GIT_DATE \"$${GIT_DATE}\"" >>$(abs_builddir)/$(GIT_COMMIT_FILE).new; \
				echo "#define GIT_YEAR \"$${GIT_YEAR}\"" >>$(abs_builddir)/$(GIT_COMMIT_FILE).new; \
				diff -q $(abs_builddir)/$(GIT_COMMIT_FILE) $(abs_builddir)/$(GIT_COMMIT_FILE).new 2>/dev/null >/dev/null; \
				if [ $$? -eq 0 ]; then \
					rm $(abs_builddir)/$(GIT_COMMIT_FILE).new; \
				else \
					mv $(abs_builddir)/$(GIT_COMMIT_FILE).new $(abs_builddir)/$(GIT_COMMIT_FILE); \
				fi; \
			fi; \
		fi; \
		cd $(abs_builddir); \
	fi<|MERGE_RESOLUTION|>--- conflicted
+++ resolved
@@ -48,11 +48,7 @@
 			GIT_YEAR=`date -d "1970-01-01 UTC $${GIT_TIMESTAMP} seconds" +"%Y"`; \
 			echo $${GIT_REV} | grep -qE -- "-[1-9][0-9]*-g[0-9a-f]{7}$$"; \
 			if [ $$? -eq 0 ]; then \
-<<<<<<< HEAD
-				if [ "`git status --porcelain | grep -v '^??' | wc -l`" -ne 0 ]; then EXTRA="+"; else EXTRA=""; fi ; \
-=======
 				if [ "`git status --porcelain | grep -v '^??' | grep -v '[ /]Makefile.in$$' | grep -Ev ' (aclocal.m4|ar-lib|compile|configure|depcomp|install-sh|missing)$$' | wc -l`" -ne 0 ]; then EXTRA="+"; else EXTRA=""; fi ; \
->>>>>>> 7f5ab708
 				echo "#define GIT_COMMIT \"$${GIT_REV}$${EXTRA}\"" >$(abs_builddir)/$(GIT_COMMIT_FILE).new; \
 				echo "#define GIT_DATE \"$${GIT_DATE}\"" >>$(abs_builddir)/$(GIT_COMMIT_FILE).new; \
 				echo "#define GIT_YEAR \"$${GIT_YEAR}\"" >>$(abs_builddir)/$(GIT_COMMIT_FILE).new; \
