--- conflicted
+++ resolved
@@ -27,16 +27,10 @@
 #include <stdbool.h>
 
 /* Prototypes */
-<<<<<<< HEAD
 extern void signal_set(int, void (*) (void *, int), void *);
 extern void signal_ignore(int);
 extern void signal_handler_init(void);
-=======
-extern void *signal_set(int signo, void (*func) (void *, int), void *);
-extern void *signal_ignore(int signo);
-extern void signal_handler_init(void);
 extern void signal_parent_clear(void);
->>>>>>> 67940437
 extern void signal_handler_destroy(void);
 extern void signal_handler_script(void);
 extern void signal_run_callback(void);
