--- conflicted
+++ resolved
@@ -73,14 +73,9 @@
 extern bool script_security;
 
 /* prototypes */
-<<<<<<< HEAD
-extern int system_call_script(thread_master_t *, int (*) (thread_t *), void *, unsigned long, notify_script_t *);
-=======
 extern void notify_fifo_open(notify_fifo_t*, notify_fifo_t*, int (*)(thread_t *), const char *);
 extern void notify_fifo_close(notify_fifo_t*, notify_fifo_t*);
-extern int system_call_script(thread_master_t *, int (*)(thread_t *), void *, unsigned long, const char*, uid_t, gid_t);
-extern pid_t notify_fifo_exec(thread_master_t *, int (*func) (thread_t *), void *, const notify_script_t *, const char *);
->>>>>>> e8421dd1
+extern int system_call_script(thread_master_t *, int (*)(thread_t *), void *, unsigned long, notify_script_t *);
 extern int notify_exec(const notify_script_t *);
 extern void script_killall(thread_master_t *, int);
 extern int check_script_secure(notify_script_t *);
@@ -88,6 +83,7 @@
 extern bool set_default_script_user(const char *, const char *);
 extern char **set_script_params_array(vector_t *, bool);
 extern notify_script_t* notify_script_init(vector_t *, bool, const char *);
+extern void add_script_param(notify_script_t *, char *);
 extern void notify_resource_release(void);
 
 #endif