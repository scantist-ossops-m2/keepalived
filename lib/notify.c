--- conflicted
+++ resolved
@@ -325,11 +325,7 @@
 
 		/* Get our supplementary groups */
 		sgid_num = getgroups(0, NULL);
-<<<<<<< HEAD
-		sgid_list = MALLOC((size_t)(sgid_num + 1) * sizeof(gid_t));
-=======
 		sgid_list = MALLOC(((size_t)sgid_num + 1) * sizeof(gid_t));
->>>>>>> 2fdb4686
 		sgid_num = getgroups(sgid_num, sgid_list);
 		sgid_list[sgid_num++] = 0;
 
