--- conflicted
+++ resolved
@@ -62,6 +62,89 @@
 /* The priority this process is running at */
 static int cur_prio = INT_MAX;
 
+static bool
+set_privileges(uid_t uid, gid_t gid)
+{
+	int retval;
+
+	/* Ensure we receive SIGTERM if our parent process dies */
+	prctl(PR_SET_PDEATHSIG, SIGTERM);
+
+	/* If we have increased our priority, set it to default for the script */
+	if (cur_prio != INT_MAX)
+		cur_prio = getpriority(PRIO_PROCESS, 0);
+	if (cur_prio < 0)
+		setpriority(PRIO_PROCESS, 0, 0);
+
+	/* Drop our privileges if configured */
+	if (gid) {
+		retval = setgid(gid);
+		if (retval < 0) {
+			log_message(LOG_ALERT, "Couldn't setgid: %d (%m)", gid);
+			return true;
+		}
+
+		/* Clear any extra supplementary groups */
+		retval = setgroups(1, &gid);
+		if (retval < 0) {
+			log_message(LOG_ALERT, "Couldn't setgroups: %d (%m)", gid);
+			return true;
+		}
+	}
+
+	if (uid) {
+		retval = setuid(uid);
+		if (retval < 0) {
+			log_message(LOG_ALERT, "Couldn't setuid: %d (%m)", uid);
+			return true;
+		}
+	}
+
+	/* Prepare for invoking process/script */
+	signal_handler_script();
+	set_std_fd(false);
+
+	return false;
+}
+
+/* Execute external script/program to process FIFO */
+static pid_t
+notify_fifo_exec(thread_master_t *m, int (*func) (thread_t *), void *arg, const notify_script_t *script)
+{
+	pid_t pid;
+
+	pid = fork();
+
+	/* In case of fork is error. */
+	if (pid < 0) {
+		log_message(LOG_INFO, "Failed fork process");
+		return -1;
+	}
+
+	/* In case of this is parent process */
+	if (pid) {
+		thread_add_child(m, func, arg, pid, TIMER_NEVER);
+		return 0;
+	}
+
+#ifdef _MEM_CHECK_
+	skip_mem_dump();
+#endif
+
+	setpgid(0, 0);
+	set_privileges(script->uid, script->gid);
+
+	execv(script->args[0], script->args);
+
+	if (errno == EACCES)
+		log_message(LOG_INFO, "FIFO notify script %s is not executable", script->args[0]);
+	else
+		log_message(LOG_INFO, "Unable to execute FIFO notify script %s - errno %d", script->args[0], errno);
+
+	/* unreached unless error */
+	exit(0);
+}
+
 static void
 fifo_open(notify_fifo_t* fifo, int (*script_exit)(thread_t *), const char *type)
 {
@@ -83,7 +166,7 @@
 		if (!sav_errno || sav_errno == EEXIST) {
 			/* Run the notify script if there is one */
 			if (fifo->script)
-				notify_fifo_exec(master, script_exit, NULL, fifo->script, fifo->name);
+				notify_fifo_exec(master, script_exit, NULL, fifo->script);
 
 			/* Now open the fifo */
 			if ((fifo->fd = open(fifo->name, O_RDWR | O_CLOEXEC | O_NONBLOCK)) == -1) {
@@ -134,84 +217,12 @@
 }
 
 /* perform a system call */
-<<<<<<< HEAD
 static int
 system_call(char ** cmdline, uid_t uid, gid_t gid)
-=======
-static bool
-set_privileges(uid_t uid, gid_t gid)
->>>>>>> e8421dd1
-{
-	int retval;
-
-	/* Ensure we receive SIGTERM if our parent process dies */
-	prctl(PR_SET_PDEATHSIG, SIGTERM);
-
-	/* If we have increased our priority, set it to default for the script */
-	if (cur_prio != INT_MAX)
-		cur_prio = getpriority(PRIO_PROCESS, 0);
-	if (cur_prio < 0)
-		setpriority(PRIO_PROCESS, 0, 0);
-
-	/* Drop our privileges if configured */
-	if (gid) {
-		retval = setgid(gid);
-		if (retval < 0) {
-			log_message(LOG_ALERT, "Couldn't setgid: %d (%m)", gid);
-			return true;
-		}
-
-		/* Clear any extra supplementary groups */
-		retval = setgroups(1, &gid);
-		if (retval < 0) {
-			log_message(LOG_ALERT, "Couldn't setgroups: %d (%m)", gid);
-			return true;
-		}
-	}
-
-	if (uid) {
-		retval = setuid(uid);
-		if (retval < 0) {
-			log_message(LOG_ALERT, "Couldn't setuid: %d (%m)", uid);
-			return true;
-		}
-	}
-
-<<<<<<< HEAD
-	/* Prepare for invoking process/script */
-	signal_handler_script();
-	set_std_fd(false);
-=======
-	return false;
-}
-
-/* perform a system call */
-static int
-system_call(const char *cmdline, uid_t uid, gid_t gid)
-{
-	int retval;
-
+{
 	if (set_privileges(uid, gid))
 		return -1;
 
-	/* system() fails if SIGCHLD is set to SIG_IGN */
-	signal_set(SIGCHLD, (void*)SIG_DFL, NULL);
-
-	retval = system(cmdline);
-	if (retval == -1) {
-		/* other error */
-		log_message(LOG_ALERT, "Error exec-ing command: %s", cmdline);
-	} else if (WIFEXITED(retval)) {
-		if (retval == 127) {
-			/* couldn't exec /bin/sh or couldn't find command */
-			log_message(LOG_ALERT, "Couldn't find command: %s", cmdline);
-		} else if (retval == 126) {
-			/* don't have sufficient privilege to exec command */
-			log_message(LOG_ALERT, "Insufficient privilege to exec command: %s", cmdline);
-		}
-	}
->>>>>>> e8421dd1
-
 	execve(cmdline[0], cmdline, environ);
 
 	/* error */
@@ -220,45 +231,7 @@
 	return -1;
 }
 
-/* Execute external script/program to process FIFO */
-pid_t
-notify_fifo_exec(thread_master_t *m, int (*func) (thread_t *), void *arg, const notify_script_t *script, const char *fifo_name)
-{
-	pid_t pid;
-
-	pid = fork();
-
-	/* In case of fork is error. */
-	if (pid < 0) {
-		log_message(LOG_INFO, "Failed fork process");
-		return -1;
-	}
-
-	/* In case of this is parent process */
-	if (pid) {
-		thread_add_child(m, func, arg, pid, TIMER_NEVER);
-		return 0;
-	}
-
-#ifdef _MEM_CHECK_
-	skip_mem_dump();
-#endif
-
-	setpgid(0, 0);
-	set_privileges(script->uid, script->gid);
-	script_setup();
-
-	execl(script->name, script->name, fifo_name, NULL);
-
-	if (errno == EACCES)
-		log_message(LOG_INFO, "FIFO notify script %s is not executable", script->name);
-	else
-		log_message(LOG_INFO, "Unable to execute FIFO notify script %s - errno %d", script->name, errno);
-
-	/* unreached unless error */
-	exit(0);
-}
-
+/* Execute external script/program */
 int
 notify_exec(const notify_script_t *script)
 {
@@ -974,6 +947,25 @@
 }
 
 void
+add_script_param(notify_script_t *script, char *param)
+{
+	size_t num = 0;
+	char **new_args;
+
+	while (script->args[num++]);
+
+	new_args = MALLOC((num + 2) * sizeof(char *));
+
+	for (num = 0; script->args[num]; num++)
+		new_args[num] = script->args[num];
+	new_args[num++] = param;
+	new_args[num] = NULL;
+
+	FREE(script->args);
+	script->args = new_args;
+}
+
+void
 notify_resource_release(void)
 {
 	if (path_is_malloced) {
