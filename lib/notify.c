--- conflicted
+++ resolved
@@ -85,14 +85,8 @@
 	retval = system(cmdline);
 	if (retval == -1) {
 		/* other error */
-<<<<<<< HEAD
 		log_message(LOG_ALERT, "Error exec-ing command error %d: %s", errno, cmdline);
-	}
-	else if (WIFEXITED(retval)) {
-=======
-		log_message(LOG_ALERT, "Error exec-ing command: %s", cmdline);
 	} else if (WIFEXITED(retval)) {
->>>>>>> 3ed832aa
 		if (retval == 127) {
 			/* couldn't exec /bin/sh or couldn't find command */
 			log_message(LOG_ALERT, "Couldn't find command: %s", cmdline);
