--- conflicted
+++ resolved
@@ -41,17 +41,15 @@
 #include "vector.h"
 #include "parser.h"
 
-<<<<<<< HEAD
 /* Default user/group for script execution */
 uid_t default_script_uid;
 gid_t default_script_gid;
 
 /* Script security enabled */
 bool script_security = false;
-=======
+
 static char *path;
 static bool path_is_malloced;
->>>>>>> 1b5f38b0
 
 /* perform a system call */
 static int
