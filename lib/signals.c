/*
 * Soft:        Keepalived is a failover program for the LVS project
 *              <www.linuxvirtualserver.org>. It monitor & manipulate
 *              a loadbalanced server pool using multi-layer checks.
 *
 * Part:        Signals framework.
 *
 * Author:      Kevin Lindsay, <kevinl@netnation.com>
 *              Alexandre Cassen, <acassen@linux-vs.org>
 *
 *              This program is distributed in the hope that it will be useful,
 *              but WITHOUT ANY WARRANTY; without even the implied warranty of
 *              MERCHANTABILITY or FITNESS FOR A PARTICULAR PURPOSE.
 *              See the GNU General Public License for more details.
 *
 *              This program is free software; you can redistribute it and/or
 *              modify it under the terms of the GNU General Public License
 *              as published by the Free Software Foundation; either version
 *              2 of the License, or (at your option) any later version.
 *
 * Copyright (C) 2001-2012 Alexandre Cassen, <acassen@linux-vs.org>
 */

#include "config.h"

#include <string.h>
#include <fcntl.h>
#include <unistd.h>
#include <sys/wait.h>
#include <errno.h>
#ifndef _DEBUG_
#define NDEBUG
#endif
#include <assert.h>
#ifdef HAVE_SIGNALFD
#include <sys/signalfd.h>
#endif

#include "signals.h"
#include "utils.h"
#include "logger.h"

#ifdef _WITH_JSON_
#include "../keepalived/include/vrrp_json.h"
#endif

/* Local Vars */
static void (*signal_SIGHUP_handler) (void *, int sig);
static void *signal_SIGHUP_v;
static void (*signal_SIGINT_handler) (void *, int sig);
static void *signal_SIGINT_v;
static void (*signal_SIGTERM_handler) (void *, int sig);
static void *signal_SIGTERM_v;
static void (*signal_SIGCHLD_handler) (void *, int sig);
static void *signal_SIGCHLD_v;
static void (*signal_SIGUSR1_handler) (void *, int sig);
static void *signal_SIGUSR1_v;
static void (*signal_SIGUSR2_handler) (void *, int sig);
static void *signal_SIGUSR2_v;
#ifdef _WITH_JSON_
static void (*signal_SIGJSON_handler) (void *, int sig);
static void *signal_SIGJSON_v;
#endif

#ifdef HAVE_SIGNALFD
static int signal_fd = -1;
static sigset_t signal_fd_set;
#else
static int signal_pipe[2] = { -1, -1 };
#endif

/* Remember signal disposition for not default disposition */
static sigset_t dfl_sig;

/* Signal handlers set in parent */
static sigset_t parent_sig;

int
get_signum(const char *sigfunc)
{
	if (!strcmp(sigfunc, "STOP"))
		return SIGTERM;
	else if (!strcmp(sigfunc, "RELOAD"))
		return SIGHUP;
	else if (!strcmp(sigfunc, "DATA"))
		return SIGUSR1;
	else if (!strcmp(sigfunc, "STATS"))
		return SIGUSR2;
#ifdef _WITH_JSON_
	else if (!strcmp(sigfunc, "JSON"))
		return SIGJSON;
#endif

	/* Not found */
	return -1;
}

#ifdef _INCLUDE_UNUSED_CODE_
/* Local signal test */
int
signal_pending(void)
{
	fd_set readset;
	int rc;
	struct timeval timeout = {
		.tv_sec = 0,
		.tv_usec = 0
	};

	FD_ZERO(&readset);
#ifdef HAVE_SIGNALFD
	FD_SET(signal_fd, &readset);

	rc = select(signal_fd + 1, &readset, NULL, NULL, &timeout);
#else
	FD_SET(signal_pipe[0], &readset);

	rc = select(signal_pipe[0] + 1, &readset, NULL, NULL, &timeout);
#endif

	return rc > 0 ? 1 : 0;
}
#endif

/* Signal flag */
#ifndef HAVE_SIGNALFD
static void
signal_handler(int sig)
{
	if (write(signal_pipe[1], &sig, sizeof(int)) != sizeof(int)) {
		DBG("signal_pipe write error %s", strerror(errno));
		assert(0);

		log_message(LOG_INFO, "BUG - write to signal_pipe[1] error %s - please report", strerror(errno));
	}
}
#endif

/* Signal wrapper */
void
signal_set(int signo, void (*func) (void *, int), void *v)
{
	int ret;
	sigset_t sset;
	struct sigaction sig;
#ifndef HAVE_SIGNALFD
	struct sigaction osig;
#endif

	if (func == (void *)SIG_DFL)
		sigaddset(&dfl_sig, signo);
	else
		sigdelset(&dfl_sig, signo);

	if (func == (void*)SIG_IGN || func == (void*)SIG_DFL) {
		/* We are no longer handling the signal, so
		 * clear our handlers */
		func = NULL;
		v = NULL;
	}

#ifdef HAVE_SIGNALFD
	sigemptyset(&sset);
	sigaddset(&sset, signo);

	sigemptyset(&sig.sa_mask);
	sig.sa_flags = 0;

	if (!func) {
		sigdelset(&signal_fd_set, signo);
		sig.sa_handler = SIG_IGN;
	}
	else {
		sigaddset(&signal_fd_set, signo);
		sigmask_func(SIG_BLOCK, &sset, NULL);
		sig.sa_handler = SIG_DFL;
	}

	/* Don't open signal_fd if clearing the handler */
	if (func || signal_fd != -1) {
		ret = signalfd(signal_fd, &signal_fd_set, 0);
		if (ret == -1)
			log_message(LOG_INFO, "BUG - signal_fd update failed - %d (%s), please report", errno, strerror(errno));
	}

	if (sigaction(signo, &sig, NULL))
		log_message(LOG_INFO, "sigaction failed for signalfd");

	if (!func)
		sigmask_func(SIG_UNBLOCK, &sset, NULL);
#else
	if (func)
		sig.sa_handler = signal_handler;
	else
		sig.sa_handler = (void*)func;

	sigemptyset(&sig.sa_mask);
	sig.sa_flags = 0;
	sig.sa_flags |= SA_RESTART;

	/* Block the signal we are about to configure, to avoid
	 * any race conditions while setting the handler and
	 * parameter */
	if (func) {
		sigemptyset(&sset);
		sigaddset(&sset, signo);
		sigmask_func(SIG_BLOCK, &sset, NULL);

		/* If we are the parent, remember what signals
		 * we set, so vrrp and checker children can clear them */
		sigaddset(&parent_sig, signo);
	}

	ret = sigaction(signo, &sig, &osig);
#endif

	switch(signo) {
	case SIGHUP:
		signal_SIGHUP_handler = func;
		signal_SIGHUP_v = v;
		break;
	case SIGINT:
		signal_SIGINT_handler = func;
		signal_SIGINT_v = v;
		break;
	case SIGTERM:
		signal_SIGTERM_handler = func;
		signal_SIGTERM_v = v;
		break;
	case SIGCHLD:
		signal_SIGCHLD_handler = func;
		signal_SIGCHLD_v = v;
		break;
	case SIGUSR1:
		signal_SIGUSR1_handler = func;
		signal_SIGUSR1_v = v;
		break;
	case SIGUSR2:
		signal_SIGUSR2_handler = func;
		signal_SIGUSR2_v = v;
		break;
#ifdef _WITH_JSON_
	default:
		if (signo == SIGJSON) {
			signal_SIGJSON_handler = func;
			signal_SIGJSON_v = v;
			break;
		}
#endif
	}

#ifndef HAVE_SIGNALFD
	if (ret < 0)
		return;

	/* Release the signal */
	if (func != NULL)
		sigmask_func(SIG_UNBLOCK, &sset, NULL);
#endif
}

/* Signal Ignore */
void
signal_ignore(int signo)
{
	signal_set(signo, (void *)SIG_IGN, NULL);
}

static void
clear_signal_handler_addresses(void)
{
	signal_SIGHUP_handler = NULL;
	signal_SIGINT_handler = NULL;
	signal_SIGTERM_handler = NULL;
	signal_SIGCHLD_handler = NULL;
	signal_SIGUSR1_handler = NULL;
	signal_SIGUSR2_handler = NULL;
#ifdef _WITH_JSON_
	signal_SIGJSON_handler = NULL;
#endif
}

/* Handlers intialization */
<<<<<<< HEAD
void
open_signal_fd(void)
=======
static void
open_signal_pipe(void)
>>>>>>> 9e26d94e
{
#ifdef HAVE_SIGNALFD
	sigemptyset(&signal_fd_set);

#ifdef SFD_NONBLOCK	/* From Linux 2.6.26 */
	signal_fd = signalfd(signal_fd, &signal_fd_set, SFD_NONBLOCK | SFD_CLOEXEC);
#else
	signal_fd = signalfd(signal_fd, &signal_fd_set, 0);

	fcntl(signal_fd, F_SETFL, O_NONBLOCK | fcntl(signal_fd, F_GETFL));
	fcntl(signal_fd, F_SETFD, FD_CLOEXEC | fcntl(signal_fd, F_GETFD));
#endif
	if (signal_fd == -1)
		log_message(LOG_INFO, "BUG - signal_fd init failed - %d (%s), please report", errno, strerror(errno));
#else
	int n;

#ifdef HAVE_PIPE2
	n = pipe2(signal_pipe, O_CLOEXEC | O_NONBLOCK);
#else
	n = pipe(signal_pipe);
#endif

	assert(!n);
	if (n)
		log_message(LOG_INFO, "BUG - pipe in signal_handler_init failed - %d (%s), please report", errno, strerror(errno));

#ifndef HAVE_PIPE2
	fcntl(signal_pipe[0], F_SETFL, O_NONBLOCK | fcntl(signal_pipe[0], F_GETFL));
	fcntl(signal_pipe[1], F_SETFL, O_NONBLOCK | fcntl(signal_pipe[1], F_GETFL));

	fcntl(signal_pipe[0], F_SETFD, FD_CLOEXEC | fcntl(signal_pipe[0], F_GETFD));
	fcntl(signal_pipe[1], F_SETFD, FD_CLOEXEC | fcntl(signal_pipe[1], F_GETFD));
#endif
#endif
}

void
signal_handler_init(void)
{
	sigset_t sset;
	int sig;
	struct sigaction act;

	open_signal_fd();

	clear_signal_handler_addresses();

	/* Ignore all signals except essential ones */
	sigemptyset(&sset);
	sigaddset(&sset, SIGILL);
	sigaddset(&sset, SIGFPE);
	sigaddset(&sset, SIGSEGV);
	sigaddset(&sset, SIGBUS);
	sigaddset(&sset, SIGKILL);
	sigaddset(&sset, SIGSTOP);

	dfl_sig = sset;

	act.sa_handler = SIG_IGN;
	sigemptyset(&act.sa_mask);
	act.sa_flags = 0;

	for (sig = 1; sig <= SIGRTMAX; sig++) {
		if (!sigismember(&sset, sig))
			sigaction(sig, &act, NULL);
	}

	sigemptyset(&parent_sig);

#ifdef HAVE_SIGNALFD
	sigemptyset(&sset);
	sigmask_func(SIG_SETMASK, &sset, NULL);
#endif
}

void
signal_handler_child_init(void)
{
	struct sigaction act;
	int sig;

	act.sa_handler = SIG_IGN;
	sigemptyset(&act.sa_mask);
	act.sa_flags = 0;

	for (sig = 1; sig <= SIGRTMAX; sig++) {
		if (sigismember(&parent_sig, sig))
			sigaction(sig, &act, NULL);
	}

	open_signal_fd();

	clear_signal_handler_addresses();
}

static void
signal_handlers_clear(void *state)
{
	/* Ensure no more pending signals */
	signal_set(SIGHUP, state, NULL);
	signal_set(SIGINT, state, NULL);
	signal_set(SIGTERM, state, NULL);
	signal_set(SIGCHLD, state, NULL);
	signal_set(SIGUSR1, state, NULL);
	signal_set(SIGUSR2, state, NULL);
#ifdef _WITH_JSON_
	signal_set(SIGJSON, state, NULL);
#endif
}

void
signal_handler_destroy(void)
{
#ifdef HAVE_SIGNALFD
	close(signal_fd);
	signal_fd = -1;
	sigemptyset(&signal_fd_set);
#endif

	signal_handlers_clear(SIG_IGN);

#ifndef HAVE_SIGNALFD
	close(signal_pipe[1]);
	close(signal_pipe[0]);
	signal_pipe[1] = -1;
	signal_pipe[0] = -1;
#endif
}

/* Called prior to exec'ing a script. The script can reasonably
 * expect to have the standard signal disposition */
void
signal_handler_script(void)
{
	struct sigaction dfl;
	int sig;
#ifdef HAVE_SIGNALFD
	sigset_t sset;

	if (signal_fd != -1){
		close(signal_fd);
		signal_fd = -1;
	}
#endif

	dfl.sa_handler = SIG_DFL;
	dfl.sa_flags = 0;
	sigemptyset(&dfl.sa_mask);

	for (sig = 1; sig <= SIGRTMAX; sig++) {
		if (!sigismember(&dfl_sig, sig))
			sigaction(sig, &dfl, NULL);
	}

#ifdef HAVE_SIGNALFD
	sigemptyset(&sset);
	sigmask_func(SIG_SETMASK, &sset, NULL);
#endif
}

int
signal_rfd(void)
{
#ifdef HAVE_SIGNALFD
	return signal_fd;
#else
	return signal_pipe[0];
#endif
}

/* Handlers callback  */
void
signal_run_callback(void)
{
#ifdef HAVE_SIGNALFD
	struct signalfd_siginfo siginfo;

	while(read(signal_fd, &siginfo, sizeof(struct signalfd_siginfo)) == sizeof(struct signalfd_siginfo)) {
		switch(siginfo.ssi_signo) {
#else
	int sig;

	while(read(signal_pipe[0], &sig, sizeof(int)) == sizeof(int)) {
		switch(sig) {
#endif
		case SIGHUP:
			if (signal_SIGHUP_handler)
				signal_SIGHUP_handler(signal_SIGHUP_v, SIGHUP);
			break;
		case SIGINT:
			if (signal_SIGINT_handler)
				signal_SIGINT_handler(signal_SIGINT_v, SIGINT);
			break;
		case SIGTERM:
			if (signal_SIGTERM_handler)
				signal_SIGTERM_handler(signal_SIGTERM_v, SIGTERM);
			break;
		case SIGCHLD:
			if (signal_SIGCHLD_handler)
				signal_SIGCHLD_handler(signal_SIGCHLD_v, SIGCHLD);
			break;
		case SIGUSR1:
			if (signal_SIGUSR1_handler)
				signal_SIGUSR1_handler(signal_SIGUSR1_v, SIGUSR1);
			break;
		case SIGUSR2:
			if (signal_SIGUSR2_handler)
				signal_SIGUSR2_handler(signal_SIGUSR2_v, SIGUSR2);
			break;
		default:
#ifdef _WITH_JSON_
#ifdef HAVE_SIGNALFD
			if ((int)siginfo.ssi_signo == SIGJSON) {
#else
			if (sig == SIGJSON) {
#endif
				if (signal_SIGJSON_handler)
					signal_SIGJSON_handler(signal_SIGJSON_v, SIGJSON);
				break;
			}
#endif
			break;
		}
	}
}

void signal_fd_close(int min_fd)
{
#ifdef HAVE_SIGNALFD
	if (signal_fd >= min_fd) {
		close(signal_fd);
		signal_fd = -1;
	}
#else
	if (signal_pipe[0] >= min_fd) {
		close(signal_pipe[0]);
		signal_pipe[0] = -1;
	}
	if (signal_pipe[1] >= min_fd) {
		close(signal_pipe[1]);
		signal_pipe[1] = -1;
	}
#endif
}<|MERGE_RESOLUTION|>--- conflicted
+++ resolved
@@ -281,13 +281,8 @@
 }
 
 /* Handlers intialization */
-<<<<<<< HEAD
-void
+static void
 open_signal_fd(void)
-=======
-static void
-open_signal_pipe(void)
->>>>>>> 9e26d94e
 {
 #ifdef HAVE_SIGNALFD
 	sigemptyset(&signal_fd_set);
