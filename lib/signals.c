/*
 * Soft:        Keepalived is a failover program for the LVS project
 *              <www.linuxvirtualserver.org>. It monitor & manipulate
 *              a loadbalanced server pool using multi-layer checks.
 *
 * Part:        Signals framework.
 *
 * Author:      Kevin Lindsay, <kevinl@netnation.com>
 *              Alexandre Cassen, <acassen@linux-vs.org>
 *
 *              This program is distributed in the hope that it will be useful,
 *              but WITHOUT ANY WARRANTY; without even the implied warranty of
 *              MERCHANTABILITY or FITNESS FOR A PARTICULAR PURPOSE.
 *              See the GNU General Public License for more details.
 *
 *              This program is free software; you can redistribute it and/or
 *              modify it under the terms of the GNU General Public License
 *              as published by the Free Software Foundation; either version
 *              2 of the License, or (at your option) any later version.
 *
 * Copyright (C) 2001-2012 Alexandre Cassen, <acassen@linux-vs.org>
 */

#include "config.h"

#include <string.h>
#include <fcntl.h>
#include <unistd.h>
#include <sys/wait.h>
#include <errno.h>
#ifndef _DEBUG_
#define NDEBUG
#endif
#include <assert.h>
#ifdef HAVE_SIGNALFD
#include <sys/signalfd.h>
#endif

#include "signals.h"
#include "utils.h"
#include "logger.h"

/* Local Vars */
static void (*signal_SIGHUP_handler) (void *, int sig);
static void *signal_SIGHUP_v;
static void (*signal_SIGINT_handler) (void *, int sig);
static void *signal_SIGINT_v;
static void (*signal_SIGTERM_handler) (void *, int sig);
static void *signal_SIGTERM_v;
static void (*signal_SIGCHLD_handler) (void *, int sig);
static void *signal_SIGCHLD_v;
static void (*signal_SIGUSR1_handler) (void *, int sig);
static void *signal_SIGUSR1_v;
static void (*signal_SIGUSR2_handler) (void *, int sig);
static void *signal_SIGUSR2_v;

#ifdef HAVE_SIGNALFD
static int signal_fd = -1;
static sigset_t signal_fd_set;
#else
static int signal_pipe[2] = { -1, -1 };
#endif

/* Remember signal disposition for not default disposition */
static sigset_t dfl_sig;

/* Signal handlers set in parent */
static sigset_t parent_sig;

#ifdef _INCLUDE_UNUSED_CODE_
/* Local signal test */
int
signal_pending(void)
{
	fd_set readset;
	int rc;
	struct timeval timeout = {
		.tv_sec = 0,
		.tv_usec = 0
	};

	FD_ZERO(&readset);
#ifdef HAVE_SIGNALFD
	FD_SET(signal_fd, &readset);

	rc = select(signal_fd + 1, &readset, NULL, NULL, &timeout);
#else
	FD_SET(signal_pipe[0], &readset);

	rc = select(signal_pipe[0] + 1, &readset, NULL, NULL, &timeout);
#endif

	return rc > 0 ? 1 : 0;
}
#endif

/* Signal flag */
#ifndef HAVE_SIGNALFD
static void
signal_handler(int sig)
{
	if (write(signal_pipe[1], &sig, sizeof(int)) != sizeof(int)) {
		DBG("signal_pipe write error %s", strerror(errno));
		assert(0);

		log_message(LOG_INFO, "BUG - write to signal_pipe[1] error %s - please report", strerror(errno));
	}
}
#endif

/* Signal wrapper */
void
signal_set(int signo, void (*func) (void *, int), void *v)
{
	int ret;
	sigset_t sset;
	struct sigaction sig;
#ifndef HAVE_SIGNALFD
	struct sigaction osig;
#endif

	if (func == (void *)SIG_DFL)
		sigaddset(&dfl_sig, signo);
	else
		sigdelset(&dfl_sig, signo);

	if (func == (void*)SIG_IGN || func == (void*)SIG_DFL) {
		/* We are no longer handling the signal, so
		 * clear our handlers */
		func = NULL;
		v = NULL;
	}

#ifdef HAVE_SIGNALFD
	sigemptyset(&sset);
	sigaddset(&sset, signo);

	sigemptyset(&sig.sa_mask);
	sig.sa_flags = 0;

	if (!func) {
		sigdelset(&signal_fd_set, signo);
		sig.sa_handler = SIG_IGN;
	}
	else {
		sigaddset(&signal_fd_set, signo);
		sigprocmask(SIG_BLOCK, &sset, NULL);
		sig.sa_handler = SIG_DFL;
	}

	/* Don't open signal_fd if clearing the handler */
	if (func || signal_fd != -1) {
		ret = signalfd(signal_fd, &signal_fd_set, 0);
		if (ret == -1)
			log_message(LOG_INFO, "BUG - signal_fd update failed - %d (%s), please report", errno, strerror(errno));
	}
	
	if (sigaction(signo, &sig, NULL))
		log_message(LOG_INFO, "sigaction failed for signalfd");

	if (!func)
		sigprocmask(SIG_UNBLOCK, &sset, NULL);
#else
	if (func)
		sig.sa_handler = signal_handler;
	else
		sig.sa_handler = (void*)func;

	sigemptyset(&sig.sa_mask);
	sig.sa_flags = 0;
	sig.sa_flags |= SA_RESTART;

	/* Block the signal we are about to configure, to avoid
	 * any race conditions while setting the handler and
	 * parameter */
	if (func) {
		sigemptyset(&sset);
		sigaddset(&sset, signo);
		sigprocmask(SIG_BLOCK, &sset, NULL);

		/* If we are the parent, remember what signals
		 * we set, so vrrp and checker children can clear them */
		sigaddset(&parent_sig, signo);
	}

	ret = sigaction(signo, &sig, &osig);
#endif

	switch(signo) {
	case SIGHUP:
		signal_SIGHUP_handler = func;
		signal_SIGHUP_v = v;
		break;
	case SIGINT:
		signal_SIGINT_handler = func;
		signal_SIGINT_v = v;
		break;
	case SIGTERM:
		signal_SIGTERM_handler = func;
		signal_SIGTERM_v = v;
		break;
	case SIGCHLD:
		signal_SIGCHLD_handler = func;
		signal_SIGCHLD_v = v;
		break;
	case SIGUSR1:
		signal_SIGUSR1_handler = func;
		signal_SIGUSR1_v = v;
		break;
	case SIGUSR2:
		signal_SIGUSR2_handler = func;
		signal_SIGUSR2_v = v;
		break;
	}

#ifndef HAVE_SIGNALFD
	if (ret < 0)
		return;

	/* Release the signal */
	if (func != NULL)
		sigprocmask(SIG_UNBLOCK, &sset, NULL);
#endif
}

/* Signal Ignore */
void
signal_ignore(int signo)
{
	signal_set(signo, (void *)SIG_IGN, NULL);
}

static void
clear_signal_handler_addresses(void)
{
	signal_SIGHUP_handler = NULL;
	signal_SIGINT_handler = NULL;
	signal_SIGTERM_handler = NULL;
	signal_SIGCHLD_handler = NULL;
	signal_SIGUSR1_handler = NULL;
	signal_SIGUSR2_handler = NULL;
}

static void
clear_signal_handler_addresses(void)
{
	signal_SIGHUP_handler = NULL;
	signal_SIGINT_handler = NULL;
	signal_SIGTERM_handler = NULL;
	signal_SIGCHLD_handler = NULL;
	signal_SIGUSR1_handler = NULL;
	signal_SIGUSR2_handler = NULL;
}

/* Handlers intialization */
void
<<<<<<< HEAD
signal_handler_init(void)
{
	sigset_t sset;
	int sig;
	struct sigaction act;
#ifndef HAVE_SIGNALFD
=======
open_signal_pipe(void)
{
>>>>>>> 93088f37
	int n;
#endif

#ifdef HAVE_SIGNALFD
	sigemptyset(&signal_fd_set);

#ifdef SFD_NONBLOCK	/* From Linux 2.6.26 */
	signal_fd = signalfd(signal_fd, &signal_fd_set, SFD_NONBLOCK | SFD_CLOEXEC);
#else
	signal_fd = signalfd(signal_fd, &signal_fd_set, 0);

	fcntl(signal_fd, F_SETFL, O_NONBLOCK | fcntl(signal_fd, F_GETFL));
	fcntl(signal_fd, F_SETFD, FD_CLOEXEC | fcntl(signal_fd, F_GETFD));
#endif
	if (signal_fd == -1)
		log_message(LOG_INFO, "BUG - signal_fd init failed - %d (%s), please report", errno, strerror(errno));
#else

#ifdef HAVE_PIPE2
	n = pipe2(signal_pipe, O_CLOEXEC | O_NONBLOCK);
#else
	n = pipe(signal_pipe);
#endif

	assert(!n);
	if (n)
		log_message(LOG_INFO, "BUG - pipe in signal_handler_init failed - %d (%s), please report", errno, strerror(errno));

#ifndef HAVE_PIPE2
	fcntl(signal_pipe[0], F_SETFL, O_NONBLOCK | fcntl(signal_pipe[0], F_GETFL));
	fcntl(signal_pipe[1], F_SETFL, O_NONBLOCK | fcntl(signal_pipe[1], F_GETFL));

	fcntl(signal_pipe[0], F_SETFD, FD_CLOEXEC | fcntl(signal_pipe[0], F_GETFD));
	fcntl(signal_pipe[1], F_SETFD, FD_CLOEXEC | fcntl(signal_pipe[1], F_GETFD));
#endif
<<<<<<< HEAD
#endif

	clear_signal_handler_addresses();

	/* Ignore all signals except essential ones */
	sigemptyset(&sset);
	sigaddset(&sset, SIGILL);
	sigaddset(&sset, SIGFPE);
	sigaddset(&sset, SIGSEGV);
	sigaddset(&sset, SIGBUS);
	sigaddset(&sset, SIGKILL);
	sigaddset(&sset, SIGSTOP);
=======
}

void
signal_handler_init(void)
{
	sigset_t sset;
	int sig;
	struct sigaction act, oact;

	open_signal_pipe();

	clear_signal_handler_addresses();
>>>>>>> 93088f37

	dfl_sig = sset;

	act.sa_handler = SIG_IGN;
	sigemptyset(&act.sa_mask);
	act.sa_flags = 0;

<<<<<<< HEAD
	for (sig = 1; sig <= SIGRTMAX; sig++) {
		if (!sigismember(&sset, sig))
			sigaction(sig, &act, NULL);
	}
=======
	sigemptyset(&ign_sig);
	sigemptyset(&dfl_sig);
	sigemptyset(&parent_sig);
>>>>>>> 93088f37

	sigemptyset(&parent_sig);

#ifdef HAVE_SIGNALFD
	sigemptyset(&sset);
	sigprocmask(SIG_SETMASK, &sset, NULL);
#endif
}

void
signal_parent_clear(void)
{
	struct sigaction act;
	int sig;

	act.sa_handler = SIG_IGN;
	sigemptyset(&act.sa_mask);
	act.sa_flags = 0;

	for (sig = 1; sig <= SIGRTMAX; sig++) {
<<<<<<< HEAD
		if (sigismember(&parent_sig, sig))
			sigaction(sig, &act, NULL);
=======
		if (sigismember(&sset, sig)) {
			sigaction(sig, NULL, &oact);

			/* Remember the original disposition, and ignore
			 * any default action signals
			 */
			if (oact.sa_handler == SIG_IGN)
				sigaddset(&ign_sig, sig);
			else {
				sigaction(sig, &act, NULL);
				sigaddset(&dfl_sig, sig);
			}
		}
>>>>>>> 93088f37
	}

	clear_signal_handler_addresses();
}

void
signal_handler_child_clear(void)
{
	struct sigaction act;
	int sig;

	act.sa_handler = SIG_IGN;
	sigemptyset(&act.sa_mask);
	act.sa_flags = 0;

	for (sig = 1; sig <= SIGRTMAX; sig++) {
		if (sigismember(&parent_sig, sig))
			sigaction(sig, &act, NULL);
	}

	open_signal_pipe();

	clear_signal_handler_addresses();
}

static void
signal_handlers_clear(void *state)
{
	/* Ensure no more pending signals */
	signal_set(SIGHUP, state, NULL);
	signal_set(SIGINT, state, NULL);
	signal_set(SIGTERM, state, NULL);
	signal_set(SIGCHLD, state, NULL);
	signal_set(SIGUSR1, state, NULL);
	signal_set(SIGUSR2, state, NULL);
}

void
signal_handler_destroy(void)
{
#ifdef HAVE_SIGNALFD
	close(signal_fd);
	signal_fd = -1;
	sigemptyset(&signal_fd_set);
#endif

	signal_handlers_clear(SIG_IGN);

#ifndef HAVE_SIGNALFD
	close(signal_pipe[1]);
	close(signal_pipe[0]);
	signal_pipe[1] = -1;
	signal_pipe[0] = -1;
#endif
}

/* Called prior to exec'ing a script. The script can reasonably
 * expect to have the standard signal disposition */
void
signal_handler_script(void)
{
	struct sigaction dfl;
	int sig;
#ifdef HAVE_SIGNALFD
	sigset_t sset;

	if (signal_fd != -1){
		close(signal_fd);
		signal_fd = -1;
	}
#endif

	dfl.sa_handler = SIG_DFL;
	dfl.sa_flags = 0;
	sigemptyset(&dfl.sa_mask);

	for (sig = 1; sig <= SIGRTMAX; sig++) {
		if (!sigismember(&dfl_sig, sig))
			sigaction(sig, &dfl, NULL);
	}

#ifdef HAVE_SIGNALFD
	sigemptyset(&sset);
	sigprocmask(SIG_SETMASK, &sset, NULL);
#endif
}

int
signal_rfd(void)
{
#ifdef HAVE_SIGNALFD
	return signal_fd;
#else
	return signal_pipe[0];
#endif
}

/* Handlers callback  */
void
signal_run_callback(void)
{
#ifdef HAVE_SIGNALFD
	struct signalfd_siginfo siginfo;

	while(read(signal_fd, &siginfo, sizeof(struct signalfd_siginfo)) == sizeof(struct signalfd_siginfo)) {
		switch(siginfo.ssi_signo) {
#else
	int sig;

	while(read(signal_pipe[0], &sig, sizeof(int)) == sizeof(int)) {
		switch(sig) {
#endif
		case SIGHUP:
			if (signal_SIGHUP_handler)
				signal_SIGHUP_handler(signal_SIGHUP_v, SIGHUP);
			break;
		case SIGINT:
			if (signal_SIGINT_handler)
				signal_SIGINT_handler(signal_SIGINT_v, SIGINT);
			break;
		case SIGTERM:
			if (signal_SIGTERM_handler)
				signal_SIGTERM_handler(signal_SIGTERM_v, SIGTERM);
			break;
		case SIGCHLD:
			if (signal_SIGCHLD_handler)
#ifdef HAVE_SIGNALFD
				signal_SIGCHLD_handler(&siginfo, SIGCHLD);
#else
				signal_SIGCHLD_handler(signal_SIGCHLD_v, SIGCHLD);
#endif
			break;
		case SIGUSR1:
			if (signal_SIGUSR1_handler)
				signal_SIGUSR1_handler(signal_SIGUSR1_v, SIGUSR1);
			break;
		case SIGUSR2:
			if (signal_SIGUSR2_handler)
				signal_SIGUSR2_handler(signal_SIGUSR2_v, SIGUSR2);
			break;
		default:
			break;
		}
	}
}

void signal_fd_close(int min_fd)
{
#ifdef HAVE_SIGNALFD
	if (signal_fd >= min_fd) {
		close(signal_fd);
		signal_fd = -1;
	}
#else
	if (signal_pipe[0] >= min_fd) {
		close(signal_pipe[0]);
		signal_pipe[0] = -1;
	}
	if (signal_pipe[1] >= min_fd) {
		close(signal_pipe[1]);
		signal_pipe[1] = -1;
	}
#endif
}<|MERGE_RESOLUTION|>--- conflicted
+++ resolved
@@ -241,67 +241,54 @@
 	signal_SIGUSR2_handler = NULL;
 }
 
-static void
-clear_signal_handler_addresses(void)
-{
-	signal_SIGHUP_handler = NULL;
-	signal_SIGINT_handler = NULL;
-	signal_SIGTERM_handler = NULL;
-	signal_SIGCHLD_handler = NULL;
-	signal_SIGUSR1_handler = NULL;
-	signal_SIGUSR2_handler = NULL;
-}
-
 /* Handlers intialization */
 void
-<<<<<<< HEAD
+open_signal_fd(void)
+{
+#ifdef HAVE_SIGNALFD
+	sigemptyset(&signal_fd_set);
+
+#ifdef SFD_NONBLOCK	/* From Linux 2.6.26 */
+	signal_fd = signalfd(signal_fd, &signal_fd_set, SFD_NONBLOCK | SFD_CLOEXEC);
+#else
+	signal_fd = signalfd(signal_fd, &signal_fd_set, 0);
+
+	fcntl(signal_fd, F_SETFL, O_NONBLOCK | fcntl(signal_fd, F_GETFL));
+	fcntl(signal_fd, F_SETFD, FD_CLOEXEC | fcntl(signal_fd, F_GETFD));
+#endif
+	if (signal_fd == -1)
+		log_message(LOG_INFO, "BUG - signal_fd init failed - %d (%s), please report", errno, strerror(errno));
+#else
+	int n;
+
+#ifdef HAVE_PIPE2
+	n = pipe2(signal_pipe, O_CLOEXEC | O_NONBLOCK);
+#else
+	n = pipe(signal_pipe);
+#endif
+
+	assert(!n);
+	if (n)
+		log_message(LOG_INFO, "BUG - pipe in signal_handler_init failed - %d (%s), please report", errno, strerror(errno));
+
+#ifndef HAVE_PIPE2
+	fcntl(signal_pipe[0], F_SETFL, O_NONBLOCK | fcntl(signal_pipe[0], F_GETFL));
+	fcntl(signal_pipe[1], F_SETFL, O_NONBLOCK | fcntl(signal_pipe[1], F_GETFL));
+
+	fcntl(signal_pipe[0], F_SETFD, FD_CLOEXEC | fcntl(signal_pipe[0], F_GETFD));
+	fcntl(signal_pipe[1], F_SETFD, FD_CLOEXEC | fcntl(signal_pipe[1], F_GETFD));
+#endif
+#endif
+}
+
+void
 signal_handler_init(void)
 {
 	sigset_t sset;
 	int sig;
 	struct sigaction act;
-#ifndef HAVE_SIGNALFD
-=======
-open_signal_pipe(void)
-{
->>>>>>> 93088f37
-	int n;
-#endif
-
-#ifdef HAVE_SIGNALFD
-	sigemptyset(&signal_fd_set);
-
-#ifdef SFD_NONBLOCK	/* From Linux 2.6.26 */
-	signal_fd = signalfd(signal_fd, &signal_fd_set, SFD_NONBLOCK | SFD_CLOEXEC);
-#else
-	signal_fd = signalfd(signal_fd, &signal_fd_set, 0);
-
-	fcntl(signal_fd, F_SETFL, O_NONBLOCK | fcntl(signal_fd, F_GETFL));
-	fcntl(signal_fd, F_SETFD, FD_CLOEXEC | fcntl(signal_fd, F_GETFD));
-#endif
-	if (signal_fd == -1)
-		log_message(LOG_INFO, "BUG - signal_fd init failed - %d (%s), please report", errno, strerror(errno));
-#else
-
-#ifdef HAVE_PIPE2
-	n = pipe2(signal_pipe, O_CLOEXEC | O_NONBLOCK);
-#else
-	n = pipe(signal_pipe);
-#endif
-
-	assert(!n);
-	if (n)
-		log_message(LOG_INFO, "BUG - pipe in signal_handler_init failed - %d (%s), please report", errno, strerror(errno));
-
-#ifndef HAVE_PIPE2
-	fcntl(signal_pipe[0], F_SETFL, O_NONBLOCK | fcntl(signal_pipe[0], F_GETFL));
-	fcntl(signal_pipe[1], F_SETFL, O_NONBLOCK | fcntl(signal_pipe[1], F_GETFL));
-
-	fcntl(signal_pipe[0], F_SETFD, FD_CLOEXEC | fcntl(signal_pipe[0], F_GETFD));
-	fcntl(signal_pipe[1], F_SETFD, FD_CLOEXEC | fcntl(signal_pipe[1], F_GETFD));
-#endif
-<<<<<<< HEAD
-#endif
+
+	open_signal_fd();
 
 	clear_signal_handler_addresses();
 
@@ -313,20 +300,6 @@
 	sigaddset(&sset, SIGBUS);
 	sigaddset(&sset, SIGKILL);
 	sigaddset(&sset, SIGSTOP);
-=======
-}
-
-void
-signal_handler_init(void)
-{
-	sigset_t sset;
-	int sig;
-	struct sigaction act, oact;
-
-	open_signal_pipe();
-
-	clear_signal_handler_addresses();
->>>>>>> 93088f37
 
 	dfl_sig = sset;
 
@@ -334,16 +307,10 @@
 	sigemptyset(&act.sa_mask);
 	act.sa_flags = 0;
 
-<<<<<<< HEAD
 	for (sig = 1; sig <= SIGRTMAX; sig++) {
 		if (!sigismember(&sset, sig))
 			sigaction(sig, &act, NULL);
 	}
-=======
-	sigemptyset(&ign_sig);
-	sigemptyset(&dfl_sig);
-	sigemptyset(&parent_sig);
->>>>>>> 93088f37
 
 	sigemptyset(&parent_sig);
 
@@ -354,7 +321,7 @@
 }
 
 void
-signal_parent_clear(void)
+signal_handler_child_init(void)
 {
 	struct sigaction act;
 	int sig;
@@ -364,45 +331,11 @@
 	act.sa_flags = 0;
 
 	for (sig = 1; sig <= SIGRTMAX; sig++) {
-<<<<<<< HEAD
 		if (sigismember(&parent_sig, sig))
 			sigaction(sig, &act, NULL);
-=======
-		if (sigismember(&sset, sig)) {
-			sigaction(sig, NULL, &oact);
-
-			/* Remember the original disposition, and ignore
-			 * any default action signals
-			 */
-			if (oact.sa_handler == SIG_IGN)
-				sigaddset(&ign_sig, sig);
-			else {
-				sigaction(sig, &act, NULL);
-				sigaddset(&dfl_sig, sig);
-			}
-		}
->>>>>>> 93088f37
-	}
-
-	clear_signal_handler_addresses();
-}
-
-void
-signal_handler_child_clear(void)
-{
-	struct sigaction act;
-	int sig;
-
-	act.sa_handler = SIG_IGN;
-	sigemptyset(&act.sa_mask);
-	act.sa_flags = 0;
-
-	for (sig = 1; sig <= SIGRTMAX; sig++) {
-		if (sigismember(&parent_sig, sig))
-			sigaction(sig, &act, NULL);
-	}
-
-	open_signal_pipe();
+	}
+
+	open_signal_fd();
 
 	clear_signal_handler_addresses();
 }
