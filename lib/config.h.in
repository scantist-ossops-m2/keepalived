--- conflicted
+++ resolved
@@ -537,14 +537,12 @@
 /* Define to 1 if have iptables libraries */
 #undef _HAVE_LIBIPTC_
 
-<<<<<<< HEAD
-/* Define to 1 if have magic library */
-#undef _HAVE_LIBMAGIC_
-=======
 /* Define to 1 if have libiptc/libiptc.h linux/if.h and net/if.h namespace
    collision */
 #undef _HAVE_LIBIPTC_LINUX_NET_IF_H_COLLISION_
->>>>>>> ea8cd916
+
+/* Define to 1 if have magic library */
+#undef _HAVE_LIBMAGIC_
 
 /* Define to 1 if using libnl-1 */
 #undef _HAVE_LIBNL1_
