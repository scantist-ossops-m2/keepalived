--- conflicted
+++ resolved
@@ -105,7 +105,7 @@
 the file itself, so any relative paths included from a file are relative to the
 directory of the including file itself.
 
-0.4 Parameter substitution
+0.5 Parameter substitution
 
 Substitutable parameters can be specified. The format for defining a parameter is:
 $PARAMETER=VALUE
@@ -200,14 +200,7 @@
 $NUM=1
 $INSTANCE
 
-<<<<<<< HEAD
-0.6 Configuration file syntax parser
-
-Traditionally the configuration file parser has not been one of the strengths of
-keepalived. yukki maintains a project on github that is a keepalived syntax
-checker that may be of use. It can be downloaded from https://github.com/yuuki/gokc
-=======
-0.4.1 Pre-defined definitions
+0.5.1 Pre-defined definitions
 
 The following pre-defined definitions are defined:
 ${_PWD}		The directory of the current configuration file
@@ -217,7 +210,12 @@
 It will normally be quite straightforward to add additional pre-defiend
 definitions, so if you need one, or have a good idea for one, then raise
 an issue at https://github.com/acasson/keepalived/issues requesting it.
->>>>>>> 0cc255b1
+
+0.6 Configuration file syntax parser
+
+Traditionally the configuration file parser has not been one of the strengths of
+keepalived. yukki maintains a project on github that is a keepalived syntax
+checker that may be of use. It can be downloaded from https://github.com/yuuki/gokc
 
 1. Globals configurations
 
