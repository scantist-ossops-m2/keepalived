--- conflicted
+++ resolved
@@ -235,24 +235,15 @@
 Note that the script will only be executed if at least one VRRP instance
 monitors.
 
-<<<<<<< HEAD
-A positive weight means that a success will add the weight to the priority of all 
-VRRP instances which monitor it. On the opposite, a negative weight will be
-subtracted from the initial priority in case of failure.
-
-If unspecified, the weight equals 0, which means that a failure implies a
-FAULT state.
-=======
 The default weight equals 0, which means that any VRRP instance monitoring
 the script will transition to the fault state after <fall> consecutive failures
 of the script. After that, <rise> consecutive successes will cause VRRP instances to
 leave the fault state, unless they are also in the fault state due to other scripts
 or interfaces that they are tracking.
 
-A weight > 0 means that a <rise> successes will add <weight> to the priority of all VRRP
-instances which monitor it. On the opposite, a negative weight will be subtracted
+A positive weight means that <rise> successes will add <weight> to the priority of all
+VRRP instances which monitor it. On the opposite, a negative weight will be subtracted
 from the initial priority in case of <fall> failures.
->>>>>>> ce6169e0
 
 	2.2. VRRP synchronization group
 
