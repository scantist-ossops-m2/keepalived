/*
 * Soft:        Keepalived is a failover program for the LVS project
 *              <www.linuxvirtualserver.org>. It monitor & manipulate
 *              a loadbalanced server pool using multi-layer checks.
 *
 * Part:        NETLINK kernel command channel.
 *
 * Author:      Alexandre Cassen, <acassen@linux-vs.org>
 *
 *              This program is distributed in the hope that it will be useful,
 *              but WITHOUT ANY WARRANTY; without even the implied warranty of
 *              MERCHANTABILITY or FITNESS FOR A PARTICULAR PURPOSE.
 *              See the GNU General Public License for more details.
 *
 *              This program is free software; you can redistribute it and/or
 *              modify it under the terms of the GNU General Public License
 *              as published by the Free Software Foundation; either version
 *              2 of the License, or (at your option) any later version.
 *
 * Copyright (C) 2001-2017 Alexandre Cassen, <acassen@gmail.com>
 */

#include "config.h"

#include <netinet/ip.h>
/* global include */
#include <stdlib.h>
#include <unistd.h>
#include <fcntl.h>
#include <sys/socket.h>
#include <string.h>
#include <errno.h>
#include <sys/uio.h>
#ifdef _HAVE_LIBNL3_
#include <netlink/netlink.h>
#endif
#include <net/if_arp.h>
#include <arpa/inet.h>
#if !defined _HAVE_LIBNL3_ || defined _LIBNL_DYNAMIC_
#ifdef HAVE_LIBNFNETLINK_LIBNFNETLINK_H
#include <libnfnetlink/libnfnetlink.h>
#endif
#endif
#include <time.h>

/* local include */
#ifdef _LIBNL_DYNAMIC_
#include "libnl_link.h"
#endif
#include "keepalived_netlink.h"
#ifdef _WITH_LVS_
#include "check_api.h"
#endif
#ifdef _WITH_VRRP_
#include "vrrp_scheduler.h"
#include "vrrp_track.h"
#include "vrrp_data.h"
#ifdef _HAVE_VRRP_VMAC_
#include "vrrp_vmac.h"
#endif
#endif
#include "logger.h"
#include "scheduler.h"
#include "utils.h"
#include "bitops.h"
#if !HAVE_DECL_SOCK_NONBLOCK
#include "old_socket.h"
#endif
#include "vrrp_ipaddress.h"
#include "global_data.h"

/* This seems a nasty hack, but it's what iproute2 does */
#ifndef SOL_NETLINK
#define SOL_NETLINK 270
#endif

/* Default values */
#define IF_DEFAULT_BUFSIZE	(64*1024)

/* Global vars */
nl_handle_t nl_cmd = { .fd = -1 };	/* Command channel */
#ifdef _WITH_VRRP_
int netlink_error_ignore;	/* If we get this error, ignore it */
#endif

/* Static vars */
static nl_handle_t nl_kernel = { .fd = -1 };	/* Kernel reflection channel */
static int nlmsg_buf_size;	/* Size of netlink message buffer */

#ifdef _NETLINK_TIMERS_
/* The maximum netlink command we use is RTM_DELRULE.
 * If that changes, the following definition will need changing. */
#define MAX_NETLINK_TIMER	RTM_DELRULE

static struct timeval netlink_times[MAX_NETLINK_TIMER+1];
static unsigned netlink_count[MAX_NETLINK_TIMER+1];
static struct timeval start_time, end_time;
#endif

#ifdef _NETLINK_TIMERS_
void
report_and_clear_netlink_timers(const char * str)
{
	int i;

	log_message(LOG_INFO, "Netlink timers - %s", str);
	for (i = 0; i <= MAX_NETLINK_TIMER; i++) {
		if (netlink_count[i]) {
			log_message(LOG_INFO, "  netlink cmd %d (%d calls), time %ld.%6.6ld", i, netlink_count[i], netlink_times[i].tv_sec, netlink_times[i].tv_usec);
			netlink_times[i].tv_sec = netlink_times[i].tv_usec = netlink_count[i] = 0;
		}
	}
}
#endif

static inline bool
addr_is_equal(struct ifaddrmsg* ifa, void* addr, ip_address_t* vip_addr, interface_t *ifp)
{
	struct in_addr* sin_addr;
	struct in6_addr* sin6_addr;

	if (vip_addr->ifa.ifa_family != ifa->ifa_family)
		return false;
	if (vip_addr->ifp != ifp)
		return false;
	if (vip_addr->ifa.ifa_family == AF_INET) {
		sin_addr = (struct in_addr *)addr;
		return vip_addr->u.sin.sin_addr.s_addr == sin_addr->s_addr;
	}

	sin6_addr = (struct in6_addr*)addr;
	return vip_addr->u.sin6_addr.s6_addr32[0] == sin6_addr->s6_addr32[0] &&
	       vip_addr->u.sin6_addr.s6_addr32[1] == sin6_addr->s6_addr32[1] &&
	       vip_addr->u.sin6_addr.s6_addr32[2] == sin6_addr->s6_addr32[2] &&
	       vip_addr->u.sin6_addr.s6_addr32[3] == sin6_addr->s6_addr32[3];
}

#ifdef _WITH_VRRP_
static vrrp_t *
address_is_ours(struct ifaddrmsg* ifa, struct in_addr* addr, interface_t* ifp)
{
	element e, e1;
	tracking_vrrp_t* tvp;
	vrrp_t* vrrp;

	if (LIST_ISEMPTY(ifp->tracking_vrrp))
		return NULL;

	for (e = LIST_HEAD(ifp->tracking_vrrp); e; ELEMENT_NEXT(e)) {
		tvp = ELEMENT_DATA(e);
		vrrp = tvp->vrrp;

		/* If we are not master, then we won't have the address configured */
		if (vrrp->state != VRRP_STATE_MAST)
			continue;

		if (ifa->ifa_family == vrrp->family &&
		    !LIST_ISEMPTY(vrrp->vip)) {
			for (e1 = LIST_HEAD(vrrp->vip); e1; ELEMENT_NEXT(e1)) {
				if (addr_is_equal(ifa, addr, ELEMENT_DATA(e1), ifp))
					return vrrp;
			}
		}

		if (!LIST_ISEMPTY(vrrp->evip)) {
			for (e1 = LIST_HEAD(vrrp->evip); e1; ELEMENT_NEXT(e1)) {
				if (addr_is_equal(ifa, addr, ELEMENT_DATA(e1), ifp))
					return vrrp;
			}
		}
	}

	return NULL;
}
#endif

void
netlink_set_recv_buf_size(void)
{
	/* The size of the read buffer for the NL socket is based on page
	 * size however, it should not exceed 8192. See the comment in:
	 * linux/include/linux/netlink.h (copied below):
	 * skb should fit one page. This choice is good for headerless malloc.
	 * But we should limit to 8K so that userspace does not have to
	 * use enormous buffer sizes on recvmsg() calls just to avoid
	 * MSG_TRUNC when PAGE_SIZE is very large.
	 */
	nlmsg_buf_size = getpagesize();
	if (nlmsg_buf_size > 8192)
		nlmsg_buf_size = 8192;
}

/* Update the netlink socket receive buffer sizes */
static int
netlink_set_rx_buf_size(nl_handle_t *nl, unsigned rcvbuf_size, bool force)
{
	int ret;

	if (!rcvbuf_size)
		rcvbuf_size = IF_DEFAULT_BUFSIZE;

	if (force) {
		if ((ret = setsockopt(nl->fd, SOL_SOCKET, SO_RCVBUFFORCE, &rcvbuf_size, sizeof(rcvbuf_size))) < 0)
			log_message(LOG_INFO, "cant set SO_RCVBUFFORCE IP option. errno=%d (%m)", errno);
	} else {
#ifdef _HAVE_LIBNL3_
#ifdef _LIBNL_DYNAMIC_
		if (use_nl)
#endif
		{
			if ((ret = nl_socket_set_buffer_size(nl->sk, rcvbuf_size, 0)))
				log_message(LOG_INFO, "Netlink: Cannot set netlink buffer size : (%d)", ret);
		}
#endif
#if !defined _HAVE_LIBNL3_ || defined _LIBNL_DYNAMIC_
#if defined _HAVE_LIBNL3_ && defined _LIBNL_DYNAMIC_
		else
#endif
		{
			/* Set rcvbuf size */
			if ((ret = setsockopt(nl->fd, SOL_SOCKET, SO_RCVBUF, &rcvbuf_size, sizeof(rcvbuf_size))) < 0)
				log_message(LOG_INFO, "Cannot set SO_RCVBUF IP option. errno=%d (%m)", errno);
		}
#endif
	}

	return ret;
}

/* Create a socket to netlink interface_t */
static int
netlink_socket(nl_handle_t *nl, unsigned rcvbuf_size, bool force, int flags, int group, ...)
{
	int ret;
	va_list gp;

	memset(nl, 0, sizeof (*nl));

#ifdef _HAVE_LIBNL3_
#ifdef _LIBNL_DYNAMIC_
	if (use_nl)
#endif
	{
		/* We need to keep libnl3 in step with our netlink socket creation.  */
		nl->sk = nl_socket_alloc();
		if (nl->sk == NULL) {
			log_message(LOG_INFO, "Netlink: Cannot allocate netlink socket" );
			return -1;
		}

		ret = nl_connect(nl->sk, NETLINK_ROUTE);
		if (ret != 0) {
			log_message(LOG_INFO, "Netlink: Cannot open netlink socket : (%d)", ret);
			return -1;
		}

		/* Unfortunately we can't call nl_socket_add_memberships() with variadic arguments
		 * from a variadic argument list passed to us
		 */
		va_start(gp, group);
		while (group != 0) {
			if (group < 0) {
				va_end(gp);
				return -1;
			}

			if ((ret = nl_socket_add_membership(nl->sk, group))) {
				log_message(LOG_INFO, "Netlink: Cannot add socket membership 0x%x : (%d)", group, ret);
				return -1;
			}

			group = va_arg(gp,int);
		}
		va_end(gp);

		if (flags & SOCK_NONBLOCK) {
			if ((ret = nl_socket_set_nonblocking(nl->sk))) {
				log_message(LOG_INFO, "Netlink: Cannot set netlink socket non-blocking : (%d)", ret);
				return -1;
			}
		}

		nl->nl_pid = nl_socket_get_local_port(nl->sk);

		nl->fd = nl_socket_get_fd(nl->sk);

		/* Set CLOEXEC */
		fcntl(nl->fd, F_SETFD, fcntl(nl->fd, F_GETFD) | FD_CLOEXEC);
	}
#endif
#if !defined _HAVE_LIBNL3_ || defined _LIBNL_DYNAMIC_
#if defined _HAVE_LIBNL3_ && defined _LIBNL_DYNAMIC_
	else
#endif
	{
		socklen_t addr_len;
		struct sockaddr_nl snl;
		int sock_flags = flags;
#if !HAVE_DECL_SOCK_NONBLOCK
		sock_flags &= ~SOCK_NONBLOCK;
#endif

		nl->fd = socket(AF_NETLINK, SOCK_RAW | SOCK_CLOEXEC | sock_flags, NETLINK_ROUTE);
		if (nl->fd < 0) {
			log_message(LOG_INFO, "Netlink: Cannot open netlink socket : (%s)",
			       strerror(errno));
			return -1;
		}

#if !HAVE_DECL_SOCK_NONBLOCK
		if ((flags & SOCK_NONBLOCK) &&
		    set_sock_flags(nl->fd, F_SETFL, O_NONBLOCK))
			return -1;
#endif

		memset(&snl, 0, sizeof (snl));
		snl.nl_family = AF_NETLINK;

		ret = bind(nl->fd, (struct sockaddr *) &snl, sizeof (snl));
		if (ret < 0) {
			log_message(LOG_INFO, "Netlink: Cannot bind netlink socket : (%s)",
			       strerror(errno));
			close(nl->fd);
			nl->fd = -1;
			return -1;
		}

		/* Join the requested groups */
		va_start(gp, group);
		while (group != 0) {
			if (group < 0) {
				va_end(gp);
				return -1;
			}

			ret = setsockopt(nl->fd, SOL_NETLINK, NETLINK_ADD_MEMBERSHIP, &group, sizeof(group));
			if (ret < 0) {
				log_message(LOG_INFO, "Netlink: Cannot add membership on netlink socket : (%s)",
				       strerror(errno));
				va_end(gp);
				return -1;
			}

			group = va_arg(gp,int);
		}
		va_end(gp);

		addr_len = sizeof (snl);
		ret = getsockname(nl->fd, (struct sockaddr *) &snl, &addr_len);
		if (ret < 0 || addr_len != sizeof (snl)) {
			log_message(LOG_INFO, "Netlink: Cannot getsockname : (%s)",
			       strerror(errno));
			close(nl->fd);
			return -1;
		}

		if (snl.nl_family != AF_NETLINK) {
			log_message(LOG_INFO, "Netlink: Wrong address family %d",
			       snl.nl_family);
			close(nl->fd);
			return -1;
		}

		/* Save the port id for checking message source later */
		nl->nl_pid = snl.nl_pid;
	}
#endif

#ifdef _UNUSED_CODE_
	/* There appears to be a kernel bug that manifests itself when we have a large number
	 * of VMAC interfaces to add (i.e. 200 or more). After approx 200 interfaces have been
	 * added the kernel will return ENOBUFS on the nl_kernel socket, and then repeat the
	 * first 30 or so RTM_NEWLINK messages, omitting the first one. Then, at the end of
	 * creating all the interfaces, i.e. after a slight delay with no new messages,
	 * we get another ENOBUFS and all the RTM_NEWLINK messages from the time of the
	 * first ENOBUFS message repeated.
	 *
	 * This problem also happens if the system already has a large (e.g. 200 or more)
	 * number of interfaces configured before keepalived starts.
	 *
	 * This problem feels as though a circular buffer is wrapping around, and causes
	 * all the old messages in the buffer to be resent, but the first one is omitted.
	 * Note that it is only the interfaces that keepalived creates that are resent,
	 * not interfaces that already existed on the system before keepalived starts.
	 *
	 * We can also get ENOBUFS on the nl_cmd socket if the NLM_F_ECHO flag is set as well as
	 * the NLM_F_ACK flag when a command is sent on the nl_cmd socket.
	 *
	 * It appears that this must be a kernel bug, since when it happens on interface creation,
	 * if we are also running `ip -ts monitor link addr route`, i.e. the same as the nl_kernel
	 * socket, then precisely the same messages are repeated (provided we have set the
	 * vrrp_netlink_cmd_rcv_bufs global configuration option to 1048576 (1024k) to match what
	 * ip monitor does).
	 *
	 * NETLINK_NO_ENOBUFS was introduced in Linux 2.6.30
	 */
	int one = 1;
	if ((ret = setsockopt(nl->fd, SOL_NETLINK, NETLINK_NO_ENOBUFS, &one, sizeof(one))) < 0)
		log_message(LOG_INFO, "Cannot set NETLINK_NO_ENOBUFS option. errno=%d (%m)", errno);
#endif

	nl->seq = (uint32_t)time(NULL);

	if (nl->fd < 0)
		return -1;

	ret = netlink_set_rx_buf_size(nl, rcvbuf_size, force);

	return ret;
}

/* Close a netlink socket */
static void
netlink_close(nl_handle_t *nl)
{
	if (!nl)
		return;

	/* First of all release pending thread. There is no thread
	 * for nl_cmd since it is used synchronously. */
	if (nl->thread) {
		thread_cancel(nl->thread);
		nl->thread = NULL;
	}

#ifdef _HAVE_LIBNL3_
#ifdef _LIBNL_DYNAMIC_
	if (use_nl)
#endif
	{
		if (nl->sk) {
			nl_socket_free(nl->sk);
			nl->sk = NULL;
		}
	}
#endif
#if !defined _HAVE_LIBNL3_ || defined _LIBNL_DYNAMIC_
#if defined _HAVE_LIBNL3_ && defined _LIBNL_DYNAMIC_
	else
#endif
	{
		if (nl->fd != -1)
			close(nl->fd);
	}
#endif
	nl->fd = -1;
}

/* iproute2 utility function */
int
addattr_l(struct nlmsghdr *n, size_t maxlen, unsigned short type, void *data, size_t alen)
{
	size_t len = RTA_LENGTH(alen);
	size_t align_len = NLMSG_ALIGN(len);
	struct rtattr *rta;

	if (n->nlmsg_len + align_len > maxlen)
		return -1;

	rta = (struct rtattr *) (((char *) n) + n->nlmsg_len);
	rta->rta_type = type;
	rta->rta_len = (unsigned short)len;
	memcpy(RTA_DATA(rta), data, alen);
	n->nlmsg_len += (uint32_t)align_len;

	return 0;
}

#ifdef _WITH_VRRP_
int
addattr8(struct nlmsghdr *n, size_t maxlen, unsigned short type, uint8_t data)
{
	return addattr_l(n, maxlen, type, &data, sizeof data);
}
#endif

int
addattr32(struct nlmsghdr *n, size_t maxlen, unsigned short type, uint32_t data)
{
	return addattr_l(n, maxlen, type, &data, sizeof data);
}

#ifdef _WITH_VRRP_
int
addattr64(struct nlmsghdr *n, size_t maxlen, unsigned short type, uint64_t data)
{
	return addattr_l(n, maxlen, type, &data, sizeof(data));
}

int
addattr_l2(struct nlmsghdr *n, size_t maxlen, unsigned short type, void *data, size_t alen, void *data2, size_t alen2)
{
	size_t len = RTA_LENGTH(alen + alen2);
	size_t align_len = NLMSG_ALIGN(len);
	struct rtattr *rta;

	if (n->nlmsg_len + align_len > maxlen)
		return -1;

	rta = (struct rtattr *) (((char *) n) + n->nlmsg_len);
	rta->rta_type = type;
	rta->rta_len = (unsigned short)len;
	memcpy(RTA_DATA(rta), data, alen);
	memcpy(RTA_DATA(rta) + alen, data2, alen2);
	n->nlmsg_len += (uint32_t)align_len;

	return 0;
}

int
addraw_l(struct nlmsghdr *n, size_t maxlen, const void *data, size_t len)
{
	size_t align_len = NLMSG_ALIGN(len);

	if (n->nlmsg_len + align_len > maxlen)
		return -1;

	memcpy(NLMSG_TAIL(n), data, len);
	memset((void *) NLMSG_TAIL(n) + len, 0, align_len - len);
	n->nlmsg_len += (uint32_t)align_len;
	return 0;
}

size_t
rta_addattr_l(struct rtattr *rta, size_t maxlen, unsigned short type,
		  const void *data, size_t alen)
{
	struct rtattr *subrta;
	size_t len = RTA_LENGTH(alen);
	size_t align_len = RTA_ALIGN(len);

	if (rta->rta_len + align_len > maxlen)
		return 0;

	subrta = (struct rtattr*)(((char*)rta) + rta->rta_len);
	subrta->rta_type = type;
	subrta->rta_len = (unsigned short)len;
	memcpy(RTA_DATA(subrta), data, alen);
	rta->rta_len = (unsigned short)(rta->rta_len + align_len);
	return align_len;
}

size_t
rta_addattr_l2(struct rtattr *rta, size_t maxlen, unsigned short type,
		  const void *data, size_t alen,
		  const void *data2, size_t alen2)
{
	struct rtattr *subrta;
	size_t len = RTA_LENGTH(alen + alen2);
	size_t align_len = RTA_ALIGN(len);

	if (rta->rta_len + align_len > maxlen)
		return 0;

	subrta = (struct rtattr*)(((char*)rta) + rta->rta_len);
	subrta->rta_type = type;
	subrta->rta_len = (unsigned short)len;
	memcpy(RTA_DATA(subrta), data, alen);
	memcpy(RTA_DATA(subrta) + alen, data2, alen2);
	rta->rta_len = (unsigned short)(rta->rta_len + align_len);
	return align_len;
}

size_t
rta_addattr64(struct rtattr *rta, size_t maxlen, unsigned short type, uint64_t data)
{
	return rta_addattr_l(rta, maxlen, type, &data, sizeof data);
}

size_t
rta_addattr32(struct rtattr *rta, size_t maxlen, unsigned short type, uint32_t data)
{
	struct rtattr *subrta;
	size_t len = RTA_LENGTH(sizeof data);
	size_t align_len = RTA_ALIGN(len);

	if (rta->rta_len + align_len > maxlen)
		return 0;

	subrta = (struct rtattr*)(((char*)rta) + rta->rta_len);
	subrta->rta_type = type;
	subrta->rta_len = (unsigned short)len;
	memcpy(RTA_DATA(subrta), &data, sizeof data);
	rta->rta_len = (unsigned short)(rta->rta_len + align_len);
	return align_len;
}

size_t
rta_addattr16(struct rtattr *rta, size_t maxlen, unsigned short type, uint16_t data)
{
	return rta_addattr_l(rta, maxlen, type, &data, sizeof data);
}

size_t
rta_addattr8(struct rtattr *rta, size_t maxlen, unsigned short type, uint8_t data)
{
	return rta_addattr_l(rta, maxlen, type, &data, sizeof data);
}

struct rtattr *
rta_nest(struct rtattr *rta, size_t maxlen, unsigned short type)
{
	struct rtattr *nest = RTA_TAIL(rta);

	rta_addattr_l(rta, maxlen, type, NULL, 0);

	return nest;
}

size_t
rta_nest_end(struct rtattr *rta, struct rtattr *nest)
{
	nest->rta_len = (unsigned short)((void *)RTA_TAIL(rta) - (void *)nest);

	return rta->rta_len;
}
#endif

static inline __u8 rta_getattr_u8(const struct rtattr *rta)
{
	return *(__u8 *)RTA_DATA(rta);
}

static void
parse_rtattr(struct rtattr **tb, int max, struct rtattr *rta, size_t len)
{
	while (RTA_OK(rta, len)) {
		if (rta->rta_type <= max)
			tb[rta->rta_type] = rta;
		rta = RTA_NEXT(rta, len);
	}
}

#ifdef _HAVE_VRRP_VMAC_
static void
parse_rtattr_nested(struct rtattr **tb, int max, struct rtattr *rta)
{
	parse_rtattr(tb, max, RTA_DATA(rta), RTA_PAYLOAD(rta));
}
#endif

/*
 * Netlink interface address lookup filter
 * We need to handle multiple primary address and
 * multiple secondary address to the same interface.
 * We also need to handle the same address on
 * multiple interfaces, for IPv6 link local addresses.
 */
static int
netlink_if_address_filter(__attribute__((unused)) struct sockaddr_nl *snl, struct nlmsghdr *h)
{
	struct ifaddrmsg *ifa;
	struct rtattr *tb[IFA_MAX + 1];
#ifdef _WITH_VRRP_
	interface_t *ifp;
#endif
	size_t len;
	union {
		void *addr;
		struct in_addr *in;
		struct in6_addr *in6;
	} addr;
#ifdef _WITH_VRRP_
	char addr_str[INET6_ADDRSTRLEN];
	bool addr_chg = false;
	element e;
	vrrp_t *vrrp;
	vrrp_t *sync_vrrp;
	vrrp_t *address_vrrp;
	tracking_vrrp_t *tvp;
	bool is_tracking_saddr;
#endif

	if (h->nlmsg_type != RTM_NEWADDR && h->nlmsg_type != RTM_DELADDR)
		return 0;

	if (h->nlmsg_len < NLMSG_LENGTH(sizeof (struct ifaddrmsg)))
		return -1;

	ifa = NLMSG_DATA(h);

	/* Only IPv4 and IPv6 are valid for us */
	if (ifa->ifa_family != AF_INET && ifa->ifa_family != AF_INET6)
		return 0;

	len = h->nlmsg_len - NLMSG_LENGTH(sizeof (struct ifaddrmsg));

	memset(tb, 0, sizeof (tb));
	parse_rtattr(tb, IFA_MAX, IFA_RTA(ifa), len);

	if (tb[IFA_LOCAL] == NULL)
		tb[IFA_LOCAL] = tb[IFA_ADDRESS];
	if (tb[IFA_ADDRESS] == NULL)
		tb[IFA_ADDRESS] = tb[IFA_LOCAL];

	/* local interface address */
	addr.addr = (tb[IFA_LOCAL] ? RTA_DATA(tb[IFA_LOCAL]) : NULL);

	if (addr.addr == NULL)
		return -1;

#ifdef _WITH_VRRP_
#ifndef _DEBUG_
	if (prog_type == PROG_TYPE_VRRP)
#endif
	{
		/* Fetch interface_t */
		ifp = if_get_by_ifindex(ifa->ifa_index);
		if (!ifp)
			return 0;

// ?? Only interested in link-local for IPv6 unless unicast
// we take address from vrrp->ifp->base-ifp, unless we have made an IPv6 address
// do we want to set a flag to say it is a generated link local address (or set saddr and track_saddr, but not saddr_from_config)
// or can we just compare address to vrrp->ifp->base_ifp address.
// We still need to consider non-vmac IPv6 if interface doesn't have a
// link local address.
		if (!ifp->vmac || ifa->ifa_family == AF_INET6) {
			if (h->nlmsg_type == RTM_NEWADDR) {
				/* If no address is set on interface then set the first time */
// TODO if saddr from config && track saddr, addresses must match
				if (ifa->ifa_family == AF_INET) {
					if (!ifp->sin_addr.s_addr) {
						ifp->sin_addr = *addr.in;
						if (!LIST_ISEMPTY(ifp->tracking_vrrp))
							addr_chg = true;
					}
				} else {
// TODO  might not be link local if configured address
					if (ifa->ifa_scope == RT_SCOPE_LINK) {
						if (!ifp->sin6_addr.s6_addr32[0]) {
							ifp->sin6_addr = *addr.in6;
							if (!LIST_ISEMPTY(ifp->tracking_vrrp))
								addr_chg = true;
						}
#if defined _HAVE_VRRP_VMAC_ && !HAVE_DECL_IFLA_INET6_ADDR_GEN_MODE
						else if (ifp->vmac) {
							/* We already have an address; is this an auto generated link local address?
							 * For some reason if we recreate the VMAC when the underlying interface is
							 * recreated, deleting the autogenerated address doesn't get rid of the address */
							remove_vmac_auto_gen_addr(ifp, addr.in6);
						}
#endif
					}
				}

				if (addr_chg) {
					if (__test_bit(LOG_DETAIL_BIT, &debug)) {
						inet_ntop(ifa->ifa_family, addr.addr, addr_str, sizeof(addr_str));
						log_message(LOG_INFO, "Assigned address %s for interface %s"
								    , addr_str, ifp->ifname);
					}

					/* Now see if any vrrp instances were missing an interface address
					 * and see if they can be brought up */
					for (e = LIST_HEAD(ifp->tracking_vrrp); e; ELEMENT_NEXT(e)) {
						tvp = ELEMENT_DATA(e);
						vrrp = tvp->vrrp;

						is_tracking_saddr = false;
						if (vrrp->track_saddr) {
							if (vrrp->family == ifa->ifa_family)
								is_tracking_saddr = inaddr_equal(ifa->ifa_family, &vrrp->saddr, addr.addr);
						}

						if (ifp == (vrrp->family == AF_INET ? vrrp->ifp->base_ifp : vrrp->ifp) &&
						    vrrp->num_script_if_fault &&
						    vrrp->family == ifa->ifa_family &&
						    vrrp->saddr.ss_family == AF_UNSPEC &&
						    (!vrrp->saddr_from_config || is_tracking_saddr)) {
							/* Copy the address */
							if (ifa->ifa_family == AF_INET)
								inet_ip4tosockaddr(addr.in, &vrrp->saddr);
							else
								inet_ip6tosockaddr(addr.in6, &vrrp->saddr);
							try_up_instance(vrrp, false);
						}
#ifdef _HAVE_VRRP_VMAC_
						// If IPv6 link local and vmac doesn't have an address, add it to the vmac
						else if (vrrp->family == AF_INET6 &&
							 ifp == vrrp->ifp->base_ifp &&
							 vrrp->ifp->vmac &&
							 vrrp->num_script_if_fault &&
							 vrrp->family == ifa->ifa_family &&
							 vrrp->saddr.ss_family == AF_UNSPEC &&
							 (!vrrp->saddr_from_config || is_tracking_saddr)) {
							if (add_link_local_address(vrrp->ifp, addr.in6)) {
								inet_ip6tosockaddr(addr.in6, &vrrp->saddr);
								try_up_instance(vrrp, false);
							}
						}
#endif
					}
				}
			} else {
				/* Mark the address as needing to go. We can't delete the address
				 * until after down_instance is called, since it sends a prio 0 message */
				if (ifa->ifa_family == AF_INET) {
					if (ifp->sin_addr.s_addr == addr.in->s_addr)
						addr_chg = true;
				}
				else {
					if (ifp->sin6_addr.s6_addr32[0] == addr.in6->s6_addr32[0] &&
					    ifp->sin6_addr.s6_addr32[1] == addr.in6->s6_addr32[1] &&
					    ifp->sin6_addr.s6_addr32[2] == addr.in6->s6_addr32[2] &&
					    ifp->sin6_addr.s6_addr32[3] == addr.in6->s6_addr32[3])
						addr_chg = true;
				}

				if (addr_chg && !LIST_ISEMPTY(ifp->tracking_vrrp)) {
					if (__test_bit(LOG_DETAIL_BIT, &debug)) {
						inet_ntop(ifa->ifa_family, addr.addr, addr_str, sizeof(addr_str));
						log_message(LOG_INFO, "Deassigned address %s from interface %s"
								    , addr_str, ifp->ifname);
					}

					/* See if any vrrp instances need to be downed */
					for (e = LIST_HEAD(ifp->tracking_vrrp); e; ELEMENT_NEXT(e)) {
						tvp = ELEMENT_DATA(e);
						vrrp = tvp->vrrp;

						is_tracking_saddr = false;
						if (vrrp->track_saddr) {
							if (vrrp->family == ifa->ifa_family)
								is_tracking_saddr = inaddr_equal(ifa->ifa_family, &vrrp->saddr, addr.addr);
						}
#ifdef _HAVE_VRRP_VMAC_
						/* If we are a VMAC and took this address from the parent interface, we need to
						 * release the address and create one for ourself */
						if (ifa->ifa_family == AF_INET6 &&
						    __test_bit(VRRP_VMAC_BIT, &vrrp->vmac_flags) &&
						    ifp == vrrp->ifp->base_ifp &&
						    ifa->ifa_scope == RT_SCOPE_LINK &&
						    !vrrp->saddr_from_config &&
						    vrrp->ifp->base_ifp->sin6_addr.s6_addr32[0] == addr.in6->s6_addr32[0] &&
						    vrrp->ifp->base_ifp->sin6_addr.s6_addr32[1] == addr.in6->s6_addr32[1] &&
						    vrrp->ifp->base_ifp->sin6_addr.s6_addr32[2] == addr.in6->s6_addr32[2] &&
						    vrrp->ifp->base_ifp->sin6_addr.s6_addr32[3] == addr.in6->s6_addr32[3]) {
							if (IF_ISUP(ifp) && replace_link_local_address(vrrp->ifp))
								inet_ip6tosockaddr(&vrrp->ifp->sin6_addr, &vrrp->saddr);
							else if (IF_ISUP(ifp)) {
								/* We failed to add an address, so down the instance */
								down_instance(vrrp);
								vrrp->saddr.ss_family = AF_UNSPEC;
							}
						}
						else
#endif
						     if (ifp == (vrrp->family == AF_INET ? vrrp->ifp->base_ifp : vrrp->ifp) &&
							 vrrp->family == ifa->ifa_family &&
							 vrrp->saddr.ss_family != AF_UNSPEC &&
							 (!vrrp->saddr_from_config || is_tracking_saddr)) {
/* There might be another address available. Either send a netlink request for current addresses, or we keep a list */
							down_instance(vrrp);
							vrrp->saddr.ss_family = AF_UNSPEC;
						}
					}
				}

				if (addr_chg) {
					/* Now we can remove the address */
					if (ifa->ifa_family == AF_INET)
						ifp->sin_addr.s_addr = 0;
					else
						ifp->sin6_addr.s6_addr32[0] = 0;
				}
			}
		}

		if (!addr_chg || LIST_ISEMPTY(ifp->tracking_vrrp)) {
			if (h->nlmsg_type == RTM_DELADDR)
				address_vrrp = address_is_ours(ifa, addr.addr, ifp);
			else
				address_vrrp = NULL;

			/* Display netlink operation */
			if (
#ifdef _WITH_LVS_
			    __test_bit(LOG_ADDRESS_CHANGES, &debug) ||
#endif
			    (__test_bit(LOG_DETAIL_BIT, &debug) && address_vrrp)) {
				inet_ntop(ifa->ifa_family, addr.addr, addr_str, sizeof(addr_str));
				log_message(LOG_INFO, "Netlink reflector reports IP %s %s %s"
						    , addr_str, h->nlmsg_type == RTM_NEWADDR ? "added to" : "removed from", ifp->ifname);
			}

			/* If one of our VIPs/eVIPs has been deleted, transition to backup */
			if (address_vrrp && address_vrrp->state == VRRP_STATE_MAST) {
				address_vrrp->wantstate = VRRP_STATE_BACK;
				vrrp_state_leave_master(address_vrrp, true);
				if (address_vrrp->sync) {
					for (e = LIST_HEAD(address_vrrp->sync->vrrp_instances); e; ELEMENT_NEXT(e)) {
						sync_vrrp = ELEMENT_DATA(e);
						if (sync_vrrp->state == VRRP_STATE_MAST) {
							sync_vrrp->wantstate = VRRP_STATE_BACK;
							vrrp_state_leave_master(sync_vrrp, true);

							/* We want a quick transition back to master */
							sync_vrrp->ms_down_timer = VRRP_TIMER_SKEW(sync_vrrp);
							vrrp_init_instance_sands(sync_vrrp);
							vrrp_thread_requeue_read(sync_vrrp);
						}
					}
					address_vrrp->sync->state = VRRP_STATE_BACK;
				}

				/* We want a quick transition back to master */
				address_vrrp->ms_down_timer = VRRP_TIMER_SKEW(address_vrrp);
				vrrp_init_instance_sands(address_vrrp);
				vrrp_thread_requeue_read(address_vrrp);
			}
		}
	}
#endif

#ifdef _WITH_LVS_
#ifndef _DEBUG_
	if (prog_type == PROG_TYPE_CHECKER)
#endif
	{
		/* Refresh checkers state */
		update_checker_activity(ifa->ifa_family, addr.addr,
					(h->nlmsg_type == RTM_NEWADDR));
	}
#endif

	return 0;
}

/* Our netlink parser */
static int
netlink_parse_info(int (*filter) (struct sockaddr_nl *, struct nlmsghdr *),
		   nl_handle_t *nl, struct nlmsghdr *n, bool read_all)
{
	ssize_t status;
	int ret = 0;
	int error;

	while (true) {
		char buf[nlmsg_buf_size];
		struct iovec iov = {
			.iov_base = buf,
			.iov_len = sizeof buf
		};
		struct sockaddr_nl snl;
		struct msghdr msg = {
			.msg_name = &snl,
			.msg_namelen = sizeof(snl),
			.msg_iov = &iov,
			.msg_iovlen = 1,
			.msg_control = NULL,
			.msg_controllen = 0,
			.msg_flags = 0
		};
		struct nlmsghdr *h;

		status = recvmsg(nl->fd, &msg, 0);

		if (status < 0) {
			if (errno == EINTR)
				continue;
			if (errno == EWOULDBLOCK || errno == EAGAIN)
				break;
			if (errno == ENOBUFS) {
				log_message(LOG_INFO, "Netlink: Receive buffer overrun on %s socket - (%m)", nl == &nl_kernel ? "monitor" : "cmd");
				log_message(LOG_INFO, "  - increase the relevant netlink_rcv_bufs global parameter and/or set force");
			}
			else
				log_message(LOG_INFO, "Netlink: recvmsg error on %s socket  - %d (%m)", nl == &nl_kernel ? "monitor" : "cmd", errno);
			continue;
		}

		if (status == 0) {
			log_message(LOG_INFO, "Netlink: EOF");
			return -1;
		}

		if (msg.msg_namelen != sizeof snl) {
			log_message(LOG_INFO,
			       "Netlink: Sender address length error: length %d",
			       msg.msg_namelen);
			return -1;
		}

		for (h = (struct nlmsghdr *) buf; NLMSG_OK(h, (size_t)status);
		     h = NLMSG_NEXT(h, status)) {
			/* Finish off reading. */
			if (h->nlmsg_type == NLMSG_DONE)
				return ret;

			/* Error handling. */
			if (h->nlmsg_type == NLMSG_ERROR) {
				struct nlmsgerr *err = (struct nlmsgerr *) NLMSG_DATA(h);

				/*
				 * If error == 0 then this is a netlink ACK.
				 * return if not related to multipart message.
				 */
				if (err->error == 0) {
					if (!(h->nlmsg_flags & NLM_F_MULTI) && !read_all)
						return 0;
					continue;
				}

				if (h->nlmsg_len < NLMSG_LENGTH(sizeof (struct nlmsgerr))) {
					log_message(LOG_INFO,
					       "Netlink: error: message truncated");
					return -1;
				}

				if (n && (err->error == -EEXIST) &&
				    ((n->nlmsg_type == RTM_NEWROUTE) ||
				     (n->nlmsg_type == RTM_NEWADDR)))
					return 0;

				/* If have more than one IPv4 address in the same CIDR
				 * and the "primary" address is removed, unless promote_secondaries
				 * is configured on the interface, all the "secondary" addresses
				 * in the same CIDR are deleted */
				if (n && err->error == -EADDRNOTAVAIL &&
				    n->nlmsg_type == RTM_DELADDR) {
					if (!(h->nlmsg_flags & NLM_F_MULTI))
						return 0;
					continue;
				}
#ifdef _WITH_VRRP_
				if (netlink_error_ignore != -err->error)
#endif
					log_message(LOG_INFO,
					       "Netlink: error: %s, type=(%u), seq=%u, pid=%d",
					       strerror(-err->error),
					       err->msg.nlmsg_type,
					       err->msg.nlmsg_seq, err->msg.nlmsg_pid);

				return -1;
			}

#ifdef _WITH_VRRP_
			/* Skip unsolicited messages from cmd channel */
			if (
#ifndef _DEBUG_
			    prog_type == PROG_TYPE_VRRP &&
#endif
			    nl != &nl_cmd && h->nlmsg_pid == nl_cmd.nl_pid)
				continue;
#endif

			error = (*filter) (&snl, h);
			if (error < 0) {
				log_message(LOG_INFO, "Netlink: filter function error");
				ret = error;
			}

			if (!(h->nlmsg_flags & NLM_F_MULTI) && !read_all)
				return ret;
		}

		/* After error care. */
		if (msg.msg_flags & MSG_TRUNC) {
			log_message(LOG_INFO, "Netlink: error: message truncated");
			continue;
		}
		if (status) {
			log_message(LOG_INFO, "Netlink: error: data remnant size %zd",
			       status);
			return -1;
		}
	}

	return ret;
}

#ifdef _WITH_VRRP_
/* Out talk filter */
static int
netlink_talk_filter(__attribute__((unused)) struct sockaddr_nl *snl, struct nlmsghdr *h)
{
	log_message(LOG_INFO, "Netlink: ignoring message type 0x%04x", h->nlmsg_type);

	return 0;
}

/* send message to netlink kernel socket, then receive response */
ssize_t
netlink_talk(nl_handle_t *nl, struct nlmsghdr *n)
{
	ssize_t status;
	struct sockaddr_nl snl;
	struct iovec iov = {
		.iov_base = n,
		.iov_len = n->nlmsg_len
	};
	struct msghdr msg = {
		.msg_name = &snl,
		.msg_namelen = sizeof(snl),
		.msg_iov = &iov,
		.msg_iovlen = 1,
		.msg_control = NULL,
		.msg_controllen = 0,
		.msg_flags = 0
	};

	memset(&snl, 0, sizeof snl);
	snl.nl_family = AF_NETLINK;

	n->nlmsg_seq = ++nl->seq;

	/* Request Netlink acknowledgement */
	n->nlmsg_flags |= NLM_F_ACK;

#ifdef _NETLINK_TIMERS_
	gettimeofday(&start_time, NULL);
#endif

	/* Send message to netlink interface. */
	status = sendmsg(nl->fd, &msg, 0);
	if (status < 0) {
		log_message(LOG_INFO, "Netlink: sendmsg(%d) error: %s", nl->fd,
		       strerror(errno));
		return -1;
	}

	status = netlink_parse_info(netlink_talk_filter, nl, n, false);

#ifdef _NETLINK_TIMERS_
	/* Special case for NEWLINK - treat create separately; it is also used to up an interface etc. */
	int index = n->nlmsg_type == RTM_NEWLINK && (n->nlmsg_flags & NLM_F_CREATE) ? 0 : n->nlmsg_type;
	gettimeofday(&end_time, NULL);
	if (index <= MAX_NETLINK_TIMER) {
		netlink_times[index].tv_sec += end_time.tv_sec - start_time.tv_sec;
		netlink_times[index].tv_usec += end_time.tv_usec - start_time.tv_usec;
		netlink_count[index]++;
		if (netlink_times[index].tv_usec < 0)
			netlink_times[index].tv_usec += 1000000, netlink_times[index].tv_sec--;
		else if (netlink_times[index].tv_usec > 1000000)
			netlink_times[index].tv_usec -= 1000000, netlink_times[index].tv_sec++;
	}
#endif

	return status;
}
#endif

/* Fetch a specific type of information from netlink kernel */
static int
netlink_request(nl_handle_t *nl,
		unsigned char family,
		uint16_t type,
#ifndef _WITH_VRRP_
		__attribute__((unused))
#endif
					char *name)
{
	ssize_t status;
	struct sockaddr_nl snl;
	struct {
		struct nlmsghdr nlh;
		struct ifinfomsg i;
		char buf[64];
	} req;

	/* Cleanup the room */
	memset(&snl, 0, sizeof (snl));
	snl.nl_family = AF_NETLINK;

	memset(&req, 0, sizeof req);
	req.nlh.nlmsg_len = NLMSG_LENGTH(sizeof req.i);
	req.nlh.nlmsg_type = type;
	req.nlh.nlmsg_flags = NLM_F_REQUEST;
	req.nlh.nlmsg_pid = 0;
	req.nlh.nlmsg_seq = ++nl->seq;
	req.i.ifi_family = family;

#ifdef _WITH_VRRP_
	if (name)
		addattr_l(&req.nlh, sizeof req, IFLA_IFNAME, name, strlen(name) + 1);
	else
#endif
		req.nlh.nlmsg_flags |= NLM_F_DUMP;
#if HAVE_DECL_RTEXT_FILTER_SKIP_STATS
	addattr32(&req.nlh, sizeof req, IFLA_EXT_MASK, RTEXT_FILTER_SKIP_STATS);
#endif

	status = sendto(nl->fd, (void *) &req, sizeof (req)
			, 0, (struct sockaddr *) &snl, sizeof (snl));
	if (status < 0) {
		log_message(LOG_INFO, "Netlink: sendto() failed: %s",
		       strerror(errno));
		return -1;
	}
	return 0;
}

#ifdef _WITH_VRRP_
<<<<<<< HEAD
void
process_if_status_change(interface_t *ifp)
{
	vrrp_t *vrrp;
	element e;
	tracking_vrrp_t *tvp;
	bool now_up = FLAGS_UP(ifp->ifi_flags);

	/* The state of the interface has changed from up to down or vice versa.
	 * Find which vrrp instances are affected */
	for (e = LIST_HEAD(ifp->tracking_vrrp); e; ELEMENT_NEXT(e)) {
		tvp = ELEMENT_DATA(e);
		vrrp = tvp->vrrp;

		/* If this interface isn't relevant to the vrrp instance, skip the instance */
		if (LIST_ISEMPTY(vrrp->track_ifp))
			continue;

		if (tvp->weight == VRRP_NOT_TRACK_IF) {
			/* We might want to restore things to the interface if it is coming up */
			continue;
		}

		if (tvp->weight) {
			if (now_up)
				vrrp->total_priority += abs(tvp->weight);
			else
				vrrp->total_priority -= abs(tvp->weight);
			vrrp_set_effective_priority(vrrp);

			continue;
		}

		/* This vrrp's interface or underlying interface has changed */
		if (now_up)
			try_up_instance(vrrp, false);
		else
			down_instance(vrrp);
	}
}

static void
update_interface_flags(interface_t *ifp, unsigned ifi_flags)
{
	bool was_up, now_up;

	if (ifi_flags == ifp->ifi_flags)
		return;

	if (!vrrp_data)
		return;

	/* We get called after a VMAC is created, but before tracking_vrrp is set */
	if (!ifp->tracking_vrrp &&
	    ifp == IF_BASE_IFP(ifp))
		return;

	was_up = IF_FLAGS_UP(ifp);
	now_up = FLAGS_UP(ifi_flags);

	ifp->ifi_flags = ifi_flags;

	if (was_up == now_up)
		return;

	if (!ifp->tracking_vrrp)
		return;

	log_message(LOG_INFO, "Netlink reports %s %s", ifp->ifname, now_up ? "up" : "down");

	process_if_status_change(ifp);
}

static bool
netlink_if_link_populate(interface_t *ifp, struct rtattr *tb[], struct ifinfomsg *ifi)
{
	char *name;
	size_t i;
#ifdef _HAVE_VRRP_VMAC_
	struct rtattr* linkinfo[IFLA_INFO_MAX+1];
	struct rtattr* linkattr[IFLA_MACVLAN_MAX+1];
#endif

	name = (char *)RTA_DATA(tb[IFLA_IFNAME]);
	/* Fill the interface structure */
	memcpy(ifp->ifname, name, strlen(name));
	ifp->ifindex = (ifindex_t)ifi->ifi_index;
	ifp->mtu = *(uint32_t *)RTA_DATA(tb[IFLA_MTU]);
	ifp->hw_type = ifi->ifi_type;
#ifdef _HAVE_VRRP_VMAC_
	ifp->base_ifp = ifp;
#endif
=======

static char *get_mac_string(int type)
{
	switch (type) {
	case IFLA_BROADCAST:
		return "Broadcast";
	case IFLA_ADDRESS:
		return "Address";
	default:
		return "Unknown Type";
	}
}

>>>>>>> 4e7b5688

static int netlink_if_get_ll_addr(interface_t *ifp, struct rtattr *tb[],
				  int type, char *name)
{
	size_t i;

	if (tb[type]) {
		size_t hw_addr_len = RTA_PAYLOAD(tb[type]);

		if (hw_addr_len > sizeof(ifp->hw_addr)) {
<<<<<<< HEAD
			log_message(LOG_ERR, "MAC address for %s is too large: %zu",
				name, hw_addr_len);
			return false;
=======
			log_message(LOG_ERR,
				    " %s MAC address for %s is too large: %zu",
				    get_mac_string(type), name, hw_addr_len);
			return -1;
		}

		switch (type) {

		case IFLA_ADDRESS:
			ifp->hw_addr_len = hw_addr_len;
			memcpy(ifp->hw_addr, RTA_DATA(tb[type]), hw_addr_len);
			/*
			 * Don't allow a hardware address of all zeroes
			 * Mark hw_addr_len as 0 to warn
			 */
			for (i = 0; i < hw_addr_len; i++)
				if (ifp->hw_addr[i] != 0)
					break;
			if (i == hw_addr_len)
				ifp->hw_addr_len = 0;
			else
				ifp->hw_addr_len = hw_addr_len;
			break;

		case IFLA_BROADCAST:
			memcpy(ifp->hw_addr_bcast, RTA_DATA(tb[type]),
			       hw_addr_len);
			break;

		default:
			return -1;
>>>>>>> 4e7b5688
		}

		ifp->hw_addr_len = hw_addr_len;
		memcpy(ifp->hw_addr, RTA_DATA(tb[IFLA_ADDRESS]), hw_addr_len);

		/* Don't allow a hw address of all 0s */
		for (i = 0; i < hw_addr_len; i++)
			if (ifp->hw_addr[i])
				break;
		if (i == hw_addr_len)
			ifp->hw_addr_len = 0;
	}

	return 0;
}

static int
netlink_if_link_populate(interface_t *ifp, struct rtattr *tb[], struct ifinfomsg *ifi)
{
	char *name;
#ifdef _HAVE_VRRP_VMAC_
	struct rtattr* linkinfo[IFLA_INFO_MAX+1];
	struct rtattr* linkattr[IFLA_MACVLAN_MAX+1];
	interface_t *ifp_base;
#endif

	name = (char *)RTA_DATA(tb[IFLA_IFNAME]);
	/* Fill the interface structure */
	memcpy(ifp->ifname, name, strlen(name));
	ifp->ifindex = (ifindex_t)ifi->ifi_index;
	ifp->mtu = *(uint32_t *)RTA_DATA(tb[IFLA_MTU]);
	ifp->hw_type = ifi->ifi_type;

	if (netlink_if_get_ll_addr(ifp, tb, IFLA_ADDRESS, name) == -1)
		return -1;
	if (netlink_if_get_ll_addr(ifp, tb, IFLA_BROADCAST, name) == -1)
		return -1;

#ifdef _HAVE_VRRP_VMAC_
	/* See if this interface is a MACVLAN of ours */
	if (tb[IFLA_LINKINFO] && tb[IFLA_LINK]){
		/* If appears that the value of *(int*)RTA_DATA(tb[IFLA_LINKINFO]) is 0x1000c
		 *   for macvlan.  0x10000 for nested data, or'ed with 0x0c for macvlan;
		 *   other values are 0x09 for vlan, 0x0b for bridge, 0x08 for tun, -1 for no
		 *   underlying interface.
		 *
		 * I can't find where in the kernel these values are set or defined, so use
		 * the string as below.
		 */
		parse_rtattr_nested(linkinfo, IFLA_INFO_MAX, tb[IFLA_LINKINFO]);

		if (linkinfo[IFLA_INFO_KIND] &&
		    RTA_PAYLOAD(linkinfo[IFLA_INFO_KIND]) >= strlen(macvlan_ll_kind) &&
		    !strncmp(macvlan_ll_kind, RTA_DATA(linkinfo[IFLA_INFO_KIND]), strlen(macvlan_ll_kind)) &&
		    linkinfo[IFLA_INFO_DATA]) {
			parse_rtattr_nested(linkattr, IFLA_MACVLAN_MAX, linkinfo[IFLA_INFO_DATA]);

			if (linkattr[IFLA_MACVLAN_MODE] &&
			    *(uint32_t*)RTA_DATA(linkattr[IFLA_MACVLAN_MODE]) == MACVLAN_MODE_PRIVATE) {
				ifp->base_ifindex = *(uint32_t *)RTA_DATA(tb[IFLA_LINK]);
				ifp->base_ifp = if_get_by_ifindex(ifp->base_ifindex);
				if (ifp->base_ifp)
					ifp->base_ifindex = 0;	/* Make sure this isn't used at runtime */
				ifp->vmac = true;
			}
		}
	}

	ifp->rp_filter = UINT_MAX;	/* We have not read it yet */
#endif

	ifp->ifi_flags = ifi->ifi_flags;

	return true;
}

/* Netlink interface link lookup filter */
static int
netlink_if_link_filter(__attribute__((unused)) struct sockaddr_nl *snl, struct nlmsghdr *h)
{
	struct ifinfomsg *ifi;
	struct rtattr *tb[IFLA_MAX + 1];
	interface_t *ifp;
	size_t len;
	char *name;

	ifi = NLMSG_DATA(h);

	if (h->nlmsg_type != RTM_NEWLINK)
		return 0;

	if (h->nlmsg_len < NLMSG_LENGTH(sizeof (struct ifinfomsg)))
		return -1;
	len = h->nlmsg_len - NLMSG_LENGTH(sizeof (struct ifinfomsg));

	/* Interface name lookup */
	memset(tb, 0, sizeof (tb));
	parse_rtattr(tb, IFLA_MAX, IFLA_RTA(ifi), len);

	if (tb[IFLA_IFNAME] == NULL)
		return -1;
	name = (char *) RTA_DATA(tb[IFLA_IFNAME]);

	/* Skip it if already exists */
	ifp = if_get_by_ifname(name, IF_CREATE_NETLINK);

	if (ifp->ifindex) {
		update_interface_flags(ifp, ifi->ifi_flags);

		return 0;
	}

	/* Fill the interface structure */
	if (!netlink_if_link_populate(ifp, tb, ifi))
		return -1;

	return 0;
}

/* Interfaces lookup bootstrap function */
int
netlink_interface_lookup(char *name)
{
	/* Interface lookup */
	if (netlink_request(&nl_cmd, AF_PACKET, RTM_GETLINK, name) < 0)
		return -1;

	return netlink_parse_info(netlink_if_link_filter, &nl_cmd, NULL, false);
}
#endif

/* Addresses lookup bootstrap function */
static int
netlink_address_lookup(void)
{
	int status;

	/* IPv4 Address lookup */
	if (netlink_request(&nl_cmd, AF_INET, RTM_GETADDR, NULL) < 0)
		return -1;

	if ((status = netlink_parse_info(netlink_if_address_filter, &nl_cmd, NULL, false)))
		return status;

	/* IPv6 Address lookup */
	if (netlink_request(&nl_cmd, AF_INET6, RTM_GETADDR, NULL) < 0)
		return -1;

	return netlink_parse_info(netlink_if_address_filter, &nl_cmd, NULL, false);
}

#ifdef _WITH_VRRP_
/* Netlink flag Link update */
static int
netlink_reflect_filter(__attribute__((unused)) struct sockaddr_nl *snl, struct nlmsghdr *h)
{
	struct ifinfomsg *ifi;
	struct rtattr *tb[IFLA_MAX + 1];
	interface_t *ifp;
	size_t len;

	if (!(h->nlmsg_type == RTM_NEWLINK || h->nlmsg_type == RTM_DELLINK))
		return 0;

	if (h->nlmsg_len < NLMSG_LENGTH(sizeof (struct ifinfomsg)))
		return -1;
	len = h->nlmsg_len - NLMSG_LENGTH(sizeof (struct ifinfomsg));

	/* Interface name lookup */
	memset(tb, 0, sizeof (tb));
	ifi = NLMSG_DATA(h);
	parse_rtattr(tb, IFLA_MAX, IFLA_RTA(ifi), len);
	if (tb[IFLA_IFNAME] == NULL)
		return -1;

	/* Ignore NEWLINK messages with ifi_change == 0 and IFLA_WIRELESS set
	   See for example https://bugs.chromium.org/p/chromium/issues/detail?id=501982 */
	if (!ifi->ifi_change && tb[IFLA_WIRELESS] && h->nlmsg_type == RTM_NEWLINK)
		return 0;

	/* find the interface_t. If the interface doesn't exist in the interface
	 * list and this is a new interface add it to the interface list.
	 * If an interface with the same name exists overwrite the older
	 * structure and fill it with the new interface information.
	 */
	ifp = if_get_by_ifindex((ifindex_t)ifi->ifi_index);

	if (ifp) {
		if (h->nlmsg_type == RTM_DELLINK) {
			if (!LIST_ISEMPTY(ifp->tracking_vrrp) || __test_bit(LOG_DETAIL_BIT, &debug))
				log_message(LOG_INFO, "Interface %s deleted", ifp->ifname);
#ifndef _DEBUG_
			if (prog_type == PROG_TYPE_VRRP)
				cleanup_lost_interface(ifp);
			else {
				ifp->ifi_flags = 0;
				ifp->ifindex = 0;
			}
#else
			cleanup_lost_interface(ifp);
#endif

#ifdef _HAVE_VRRP_VMAC_
			/* If this was a vmac we created, create it again, so long as the underlying i/f exists */
			if (!LIST_ISEMPTY(ifp->tracking_vrrp) && ifp->vmac && ifp->base_ifp->ifindex)
				recreate_vmac(ifp);
#endif
		} else {
			/* The name can change, so handle that here */
			char *name = (char *)RTA_DATA(tb[IFLA_IFNAME]);
			if (strcmp(ifp->ifname, name)) {
				log_message(LOG_INFO, "Interface name has changed from %s to %s", ifp->ifname, name);

#ifndef _DEBUG_
				if (prog_type == PROG_TYPE_VRRP)
					cleanup_lost_interface(ifp);
				else {
					ifp->ifi_flags = 0;
					ifp->ifindex = 0;
				}
#else
				cleanup_lost_interface(ifp);
#endif

#ifdef _HAVE_VRRP_VMAC_
				/* If this was one of our vmacs, create it again */
				if (!LIST_ISEMPTY(ifp->tracking_vrrp) && ifp->vmac) {
					/* Change the mac address on the interface, so we can create a new vmac */

					/* Now create our VMAC again */
					if (ifp->base_ifp->ifindex)
						recreate_vmac(ifp);
				}
				else
#endif
					ifp = NULL;	/* Set ifp to null, to force creating a new interface_t */
			} else {
				/* Ignore interface if we are using linkbeat on it */
				if (ifp->linkbeat_use_polling)
					return 0;
			}
		}
	}

	if (!ifp) {
		if (h->nlmsg_type == RTM_NEWLINK) {
			char *name;
			name = (char *) RTA_DATA(tb[IFLA_IFNAME]);
			ifp = if_get_by_ifname(name, IF_CREATE_NETLINK);

			/* Since the garp_delay and tracking_vrrp are set up by name,
			 * it is reasonable to preserve them.
			 * If what is created is a vmac, we could end up in a complete mess. */
			garp_delay_t *sav_garp_delay = ifp->garp_delay;
			list sav_tracking_vrrp = ifp->tracking_vrrp;

			memset(ifp, 0, sizeof(interface_t));

			ifp->garp_delay = sav_garp_delay;
			ifp->tracking_vrrp = sav_tracking_vrrp;

			if (!netlink_if_link_populate(ifp, tb, ifi))
				return -1;

			if (__test_bit(LOG_DETAIL_BIT, &debug))
				log_message(LOG_INFO, "Interface %s added", ifp->ifname);

			update_added_interface(ifp);
		} else {
			if (__test_bit(LOG_DETAIL_BIT, &debug))
				log_message(LOG_INFO, "Unknown interface %s deleted", (char *)tb[IFLA_IFNAME]);
			return 0;
		}
	}

	/* Update flags. Flags == 0 means interface deleted. */
	update_interface_flags(ifp, (h->nlmsg_type == RTM_DELLINK) ? 0 : ifi->ifi_flags);

	return 0;
}

static int
netlink_route_filter(__attribute__((unused)) struct sockaddr_nl *snl, struct nlmsghdr *h)
{
	struct rtmsg *rt;
	struct rtattr *tb[RTA_MAX + 1];
	size_t len;
// char src[INET6_ADDRSTRLEN] = "None";
// char dst[INET6_ADDRSTRLEN] = "None";

	if (h->nlmsg_type != RTM_NEWROUTE && h->nlmsg_type != RTM_DELROUTE)
		return 0;

	if (h->nlmsg_len < NLMSG_LENGTH(sizeof (struct rtmsg)))
		return -1;

	rt = NLMSG_DATA(h);

// log_message(LOG_INFO, "Netlink route message (%s): IPv%d, table %d, protocol %d, type %d, scope %d, dlen %d, slen %d, flags 0x%x",
//	h->nlmsg_type == RTM_NEWROUTE ? "add" : "del", rt->rtm_family == AF_INET ? 4 : rt->rtm_family == AF_INET6 ? 6 : -rt->rtm_family,
//	rt->rtm_table, rt->rtm_protocol, rt->rtm_type, rt->rtm_scope, rt->rtm_dst_len, rt->rtm_src_len, rt->rtm_flags);

	/* Only IPv4 and IPv6 are valid for us */
	if (rt->rtm_family != AF_INET && rt->rtm_family != AF_INET6)
		return 0;

	len = h->nlmsg_len - NLMSG_LENGTH(sizeof (struct rtmsg));

	memset(tb, 0, sizeof (tb));
	parse_rtattr(tb, RTA_MAX, RTM_RTA(rt), len);

// if (tb[RTA_DST] != NULL)
//   inet_ntop(rt->rtm_family, RTA_DATA(tb[RTA_DST]), dst, INET6_ADDRSTRLEN);
// if (tb[RTA_SRC] != NULL)
//   inet_ntop(rt->rtm_family, RTA_DATA(tb[RTA_SRC]), src, INET6_ADDRSTRLEN);
// log_message(LOG_INFO, "src: %s/%d, dst: %s/%d, table: %d", src, rt->rtm_src_len, dst, rt->rtm_dst_len, tb[RTA_TABLE] ? *(uint32_t *)RTA_DATA(tb[RTA_TABLE]) : rt->rtm_table);

	return 0;
}
#endif

/* Netlink kernel message reflection */
static int
netlink_broadcast_filter(struct sockaddr_nl *snl, struct nlmsghdr *h)
{
	switch (h->nlmsg_type) {
#ifdef _WITH_VRRP_
	case RTM_NEWLINK:
	case RTM_DELLINK:
		return netlink_reflect_filter(snl, h);
		break;
#endif
	case RTM_NEWADDR:
	case RTM_DELADDR:
		return netlink_if_address_filter(snl, h);
		break;
#ifdef _WITH_VRRP_
	case RTM_NEWROUTE:
	case RTM_DELROUTE:
		return netlink_route_filter(snl, h);
#endif
	default:
		log_message(LOG_INFO,
		       "Kernel is reflecting an unknown netlink nlmsg_type: %d",
		       h->nlmsg_type);
		break;
	}
	return 0;
}

static int
kernel_netlink(thread_t * thread)
{
	nl_handle_t *nl = THREAD_ARG(thread);

	if (thread->type != THREAD_READ_TIMEOUT)
		netlink_parse_info(netlink_broadcast_filter, nl, NULL, true);
	nl->thread = thread_add_read(master, kernel_netlink, nl, nl->fd,
				      NETLINK_TIMER);
	return 0;
}

#ifdef _WITH_VRRP_
void
kernel_netlink_poll(void)
{
	if (!nl_kernel.fd)
		return;

	netlink_parse_info(netlink_broadcast_filter, &nl_kernel, NULL, true);
}
#endif

void
kernel_netlink_set_recv_bufs(void)
{
#ifdef _DEBUG_
#ifdef _WITH_VRRP_
	netlink_set_rx_buf_size(&nl_kernel, global_data->vrrp_netlink_monitor_rcv_bufs, global_data->vrrp_netlink_monitor_rcv_bufs_force);
	netlink_set_rx_buf_size(&nl_cmd, global_data->vrrp_netlink_cmd_rcv_bufs, global_data->vrrp_netlink_cmd_rcv_bufs_force);
#else
	netlink_set_rx_buf_size(&nl_kernel, global_data->lvs_netlink_monitor_rcv_bufs, global_data->lvs_netlink_monitor_rcv_bufs_force);
	netlink_set_rx_buf_size(&nl_cmd, global_data->lvs_netlink_cmd_rcv_bufs, global_data->lvs_netlink_cmd_rcv_bufs_force);
#endif
#else
#ifdef _WITH_VRRP_
	if (prog_type == PROG_TYPE_VRRP) {
		netlink_set_rx_buf_size(&nl_kernel, global_data->vrrp_netlink_monitor_rcv_bufs, global_data->vrrp_netlink_monitor_rcv_bufs_force);
		netlink_set_rx_buf_size(&nl_cmd, global_data->vrrp_netlink_cmd_rcv_bufs, global_data->vrrp_netlink_cmd_rcv_bufs_force);
	}
#endif
#ifdef _WITH_LVS_
	if (prog_type == PROG_TYPE_CHECKER) {
		netlink_set_rx_buf_size(&nl_kernel, global_data->lvs_netlink_monitor_rcv_bufs, global_data->lvs_netlink_monitor_rcv_bufs_force);
		netlink_set_rx_buf_size(&nl_cmd, global_data->lvs_netlink_cmd_rcv_bufs, global_data->lvs_netlink_cmd_rcv_bufs_force);
	}
#endif
#endif
}

void
kernel_netlink_close_monitor(void)
{
	netlink_close(&nl_kernel);
}

void
kernel_netlink_close_cmd(void)
{
	netlink_close(&nl_cmd);
}

void
kernel_netlink_close(void)
{
	kernel_netlink_close_monitor();
	kernel_netlink_close_cmd();
}

void
kernel_netlink_init(void)
{
	/*
	 * Prepare netlink kernel broadcast channel
	 * subscription. We subscribe to LINK, ADDR,
	 * and ROUTE netlink broadcast messages, but
	 * the checker process does not need the
	 * route or link messages.
	 */
	/* TODO
	 * If an interface goes down, or an address is removed, any routes that specify the interface or address are deleted.
	 * If an interface goes down, any address on that interface is deleted. In this case, the vrrp instance should go to fault state.
	 * If an interface goes down, any VMACs are deleted. We need to recreate them when the interface returns.
	 * If a static route/ip_address goes down, some vrrp instances maybe should go down - add a tracking_instance option
	 * We need to reinstate routes/addresses/VMACs when we can.
	 * We need an option on routes to put the instance in fault state if the route disappears.
	 * When i/f deleted (? or down), close any sockets
	 * No ipaddr on i/f <=> link down, for us
	 * Do LVS services get lost on addr/link deletion?
	 */

	/* If the netlink kernel fd is already open, just register a read thread.
	 * This will happen at reload. */
	if (nl_kernel.fd > 0) {
		nl_kernel.thread = thread_add_read(master, kernel_netlink, &nl_kernel, nl_kernel.fd, NETLINK_TIMER);
		return;
	}

#ifdef _DEBUG_
#ifdef _WITH_VRRP_
	netlink_socket(&nl_kernel, global_data->vrrp_netlink_monitor_rcv_bufs, global_data->vrrp_netlink_monitor_rcv_bufs_force,
			SOCK_NONBLOCK, RTNLGRP_LINK, RTNLGRP_IPV4_IFADDR, RTNLGRP_IPV6_IFADDR, 0);
#else
	netlink_socket(&nl_kernel, global_data->lvs_netlink_monitor_rcv_bufs, global_data->lvs_netlink_monitor_rcv_bufs_force,
			SOCK_NONBLOCK, RTNLGRP_IPV4_IFADDR, RTNLGRP_IPV6_IFADDR, 0);
#endif
#else
#ifdef _WITH_VRRP_
	if (prog_type == PROG_TYPE_VRRP)
		netlink_socket(&nl_kernel, global_data->vrrp_netlink_monitor_rcv_bufs, global_data->vrrp_netlink_monitor_rcv_bufs_force,
				SOCK_NONBLOCK, RTNLGRP_LINK, RTNLGRP_IPV4_IFADDR, RTNLGRP_IPV6_IFADDR, RTNLGRP_IPV4_ROUTE, RTNLGRP_IPV6_ROUTE, 0);
#endif
#ifdef _WITH_LVS_
	if (prog_type == PROG_TYPE_CHECKER)
		netlink_socket(&nl_kernel, global_data->lvs_netlink_monitor_rcv_bufs, global_data->lvs_netlink_monitor_rcv_bufs_force,
				SOCK_NONBLOCK, RTNLGRP_IPV4_IFADDR, RTNLGRP_IPV6_IFADDR, 0);
#endif
#endif

	if (nl_kernel.fd > 0) {
		log_message(LOG_INFO, "Registering Kernel netlink reflector");
		nl_kernel.thread = thread_add_read(master, kernel_netlink, &nl_kernel, nl_kernel.fd,
						   NETLINK_TIMER);
	} else
		log_message(LOG_INFO, "Error while registering Kernel netlink reflector channel");

	/* Prepare netlink command channel. The cmd socket is used synchronously.*/
#ifdef _DEBUG_
#ifdef _WITH_VRRP_
	netlink_socket(&nl_cmd, global_data->vrrp_netlink_cmd_rcv_bufs, global_data->vrrp_netlink_cmd_rcv_bufs_force, 0, 0);
#else
	netlink_socket(&nl_cmd, global_data->lvs_netlink_cmd_rcv_bufs, global_data->lvs_netlink_cmd_rcv_bufs_force, 0, 0);
#endif
#else
#ifdef _WITH_VRRP_
	if (prog_type == PROG_TYPE_VRRP)
		netlink_socket(&nl_cmd, global_data->vrrp_netlink_cmd_rcv_bufs, global_data->vrrp_netlink_cmd_rcv_bufs_force, 0, 0);
#endif
#ifdef _WITH_LVS_
	if (prog_type == PROG_TYPE_CHECKER)
		netlink_socket(&nl_cmd, global_data->lvs_netlink_cmd_rcv_bufs, global_data->lvs_netlink_cmd_rcv_bufs_force, 0, 0);
#endif
#endif
	if (nl_cmd.fd > 0)
		log_message(LOG_INFO, "Registering Kernel netlink command channel");
	else
		log_message(LOG_INFO, "Error while registering Kernel netlink cmd channel");

	/* Start with netlink interface and address lookup */
#ifdef _WITH_VRRP_
#ifndef _DEBUG_
	if (prog_type == PROG_TYPE_VRRP)
#endif
		init_interface_queue();
#endif

	netlink_address_lookup();

#if !defined _DEBUG_ && defined _WITH_CHECKER_
	if (prog_type == PROG_TYPE_CHECKER)
		kernel_netlink_close_cmd();
#endif
}

#ifdef _TIMER_DEBUG_
void
print_vrrp_netlink_addresses(void)
{
	log_message(LOG_INFO, "Address of kernel_netlink() is 0x%p", kernel_netlink);
}
#endif<|MERGE_RESOLUTION|>--- conflicted
+++ resolved
@@ -1192,7 +1192,6 @@
 }
 
 #ifdef _WITH_VRRP_
-<<<<<<< HEAD
 void
 process_if_status_change(interface_t *ifp)
 {
@@ -1266,29 +1265,8 @@
 	process_if_status_change(ifp);
 }
 
-static bool
-netlink_if_link_populate(interface_t *ifp, struct rtattr *tb[], struct ifinfomsg *ifi)
-{
-	char *name;
-	size_t i;
-#ifdef _HAVE_VRRP_VMAC_
-	struct rtattr* linkinfo[IFLA_INFO_MAX+1];
-	struct rtattr* linkattr[IFLA_MACVLAN_MAX+1];
-#endif
-
-	name = (char *)RTA_DATA(tb[IFLA_IFNAME]);
-	/* Fill the interface structure */
-	memcpy(ifp->ifname, name, strlen(name));
-	ifp->ifindex = (ifindex_t)ifi->ifi_index;
-	ifp->mtu = *(uint32_t *)RTA_DATA(tb[IFLA_MTU]);
-	ifp->hw_type = ifi->ifi_type;
-#ifdef _HAVE_VRRP_VMAC_
-	ifp->base_ifp = ifp;
-#endif
-=======
-
 static char *get_mac_string(int type)
-{
+ {
 	switch (type) {
 	case IFLA_BROADCAST:
 		return "Broadcast";
@@ -1299,8 +1277,6 @@
 	}
 }
 
->>>>>>> 4e7b5688
-
 static int netlink_if_get_ll_addr(interface_t *ifp, struct rtattr *tb[],
 				  int type, char *name)
 {
@@ -1310,11 +1286,6 @@
 		size_t hw_addr_len = RTA_PAYLOAD(tb[type]);
 
 		if (hw_addr_len > sizeof(ifp->hw_addr)) {
-<<<<<<< HEAD
-			log_message(LOG_ERR, "MAC address for %s is too large: %zu",
-				name, hw_addr_len);
-			return false;
-=======
 			log_message(LOG_ERR,
 				    " %s MAC address for %s is too large: %zu",
 				    get_mac_string(type), name, hw_addr_len);
@@ -1346,31 +1317,19 @@
 
 		default:
 			return -1;
->>>>>>> 4e7b5688
-		}
-
-		ifp->hw_addr_len = hw_addr_len;
-		memcpy(ifp->hw_addr, RTA_DATA(tb[IFLA_ADDRESS]), hw_addr_len);
-
-		/* Don't allow a hw address of all 0s */
-		for (i = 0; i < hw_addr_len; i++)
-			if (ifp->hw_addr[i])
-				break;
-		if (i == hw_addr_len)
-			ifp->hw_addr_len = 0;
+		}
 	}
 
 	return 0;
 }
 
-static int
+static bool
 netlink_if_link_populate(interface_t *ifp, struct rtattr *tb[], struct ifinfomsg *ifi)
 {
 	char *name;
 #ifdef _HAVE_VRRP_VMAC_
 	struct rtattr* linkinfo[IFLA_INFO_MAX+1];
 	struct rtattr* linkattr[IFLA_MACVLAN_MAX+1];
-	interface_t *ifp_base;
 #endif
 
 	name = (char *)RTA_DATA(tb[IFLA_IFNAME]);
@@ -1379,6 +1338,9 @@
 	ifp->ifindex = (ifindex_t)ifi->ifi_index;
 	ifp->mtu = *(uint32_t *)RTA_DATA(tb[IFLA_MTU]);
 	ifp->hw_type = ifi->ifi_type;
+#ifdef _HAVE_VRRP_VMAC_
+	ifp->base_ifp = ifp;
+#endif
 
 	if (netlink_if_get_ll_addr(ifp, tb, IFLA_ADDRESS, name) == -1)
 		return -1;
