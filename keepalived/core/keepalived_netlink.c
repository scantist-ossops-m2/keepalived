/*
 * Soft:        Keepalived is a failover program for the LVS project
 *              <www.linuxvirtualserver.org>. It monitor & manipulate
 *              a loadbalanced server pool using multi-layer checks.
 *
 * Part:        NETLINK kernel command channel.
 *
 * Author:      Alexandre Cassen, <acassen@linux-vs.org>
 *
 *              This program is distributed in the hope that it will be useful,
 *              but WITHOUT ANY WARRANTY; without even the implied warranty of
 *              MERCHANTABILITY or FITNESS FOR A PARTICULAR PURPOSE.
 *              See the GNU General Public License for more details.
 *
 *              This program is free software; you can redistribute it and/or
 *              modify it under the terms of the GNU General Public License
 *              as published by the Free Software Foundation; either version
 *              2 of the License, or (at your option) any later version.
 *
 * Copyright (C) 2001-2017 Alexandre Cassen, <acassen@gmail.com>
 */

#include "config.h"

/* global include */
#include <stdlib.h>
#include <unistd.h>
#include <fcntl.h>
#include <sys/socket.h>
#include <string.h>
#include <errno.h>
#include <sys/uio.h>
#ifdef _HAVE_LIBNL3_
#include <netlink/netlink.h>
#endif
#include <net/if_arp.h>
#include <arpa/inet.h>
#ifdef HAVE_LIBNFNETLINK_LIBNFNETLINK_H
#include <libnfnetlink/libnfnetlink.h>
#endif
#include <time.h>

/* local include */
#include "keepalived_netlink.h"
#ifdef _WITH_LVS_
#include "check_api.h"
#endif
#ifdef _WITH_VRRP_
#include "vrrp_scheduler.h"
#include "vrrp_track.h"
#include "vrrp_data.h"
#endif
#ifdef _HAVE_VRRP_VMAC_
#include "vrrp_vmac.h"
#endif
#include "logger.h"
#include "scheduler.h"
#include "utils.h"
#include "bitops.h"
#if !HAVE_DECL_SOCK_NONBLOCK
#include "old_socket.h"
#endif
#ifdef _LIBNL_DYNAMIC_
#include "libnl_link.h"
#endif

/* Default values */
#define IF_DEFAULT_BUFSIZE	(65*1024)

/* Global vars */
#ifdef _WITH_VRRP_
nl_handle_t nl_cmd;		/* Command channel */
int netlink_error_ignore;	/* If we get this error, ignore it */
#endif

/* Static vars */
static nl_handle_t nl_kernel;	/* Kernel reflection channel */
static int nlmsg_buf_size;	/* Size of netlink message buffer */

void
netlink_set_recv_buf_size(void)
{
	/* The size of the read buffer for the NL socket is based on page
	 * size however, it should not exceed 8192. See the comment in:
	 * linux/include/linux/netlink.h (copied below):
	 * skb should fit one page. This choice is good for headerless malloc.
	 * But we should limit to 8K so that userspace does not have to
	 * use enormous buffer sizes on recvmsg() calls just to avoid
	 * MSG_TRUNC when PAGE_SIZE is very large.
	 */
	nlmsg_buf_size = getpagesize();
	if (nlmsg_buf_size > 8192)
		nlmsg_buf_size = 8192;
}

/* Create a socket to netlink interface_t */
static int
netlink_socket(nl_handle_t *nl, int flags, int group, ...)
{
	int ret;
	va_list gp;
#if !defined _HAVE_LIBNL3_ || defined _LIBNL_DYNAMIC_
	int rcvbuf_size;
#endif

	memset(nl, 0, sizeof (*nl));

#ifdef _HAVE_LIBNL3_
<<<<<<< HEAD
	/* We need to keep libnl3 in step with our netlink socket creation.  */
	nl->sk = nl_socket_alloc();
	if (nl->sk == NULL) {
		log_message(LOG_INFO, "Netlink: Cannot allocate netlink socket" );
		return -1;
	}

	ret = nl_connect(nl->sk, NETLINK_ROUTE);
	if (ret != 0) {
		log_message(LOG_INFO, "Netlink: Cannot open netlink socket : (%d)", ret);
		return -1;
	}

	/* Unfortunately we can't call nl_socket_add_memberships() with variadic arguments
	 * from a variadic argument list passed to us
	 */
	va_start(gp, group);
	while (group != 0) {
		if (group < 0) {
			va_end(gp);
=======
#ifdef _LIBNL_DYNAMIC_
	if (use_nl)
#endif
	{
		/* We need to keep libnl3 in step with our netlink socket creation.  */
		nl->sk = nl_socket_alloc();
		if ( nl->sk == NULL ) {
			log_message(LOG_INFO, "Netlink: Cannot allocate netlink socket" );
>>>>>>> d8dabcac
			return -1;
		}

		ret = nl_connect(nl->sk, NETLINK_ROUTE);
		if (ret != 0) {
			log_message(LOG_INFO, "Netlink: Cannot open netlink socket : (%d)", ret);
			return -1;
		}

		/* Unfortunately we can't call nl_socket_add_memberships() with variadic arguments
		 * from a variadic argument list passed to us
		 */
		va_start(gp, group);
		while (group != 0) {
			if (group < 0) {
				va_end(gp);
				return -1;
			}

			if ((ret = nl_socket_add_membership(nl->sk, group))) {
				log_message(LOG_INFO, "Netlink: Cannot add socket membership 0x%x : (%d)", group, ret);
				return -1;
			}

			group = va_arg(gp,int);
		}
		va_end(gp);

		if (flags & SOCK_NONBLOCK) {
			if ((ret = nl_socket_set_nonblocking(nl->sk))) {
				log_message(LOG_INFO, "Netlink: Cannot set netlink socket non-blocking : (%d)", ret);
				return -1;
			}
		}

		if ((ret = nl_socket_set_buffer_size(nl->sk, IF_DEFAULT_BUFSIZE, 0))) {
			log_message(LOG_INFO, "Netlink: Cannot set netlink buffer size : (%d)", ret);
			return -1;
		}

		nl->nl_pid = nl_socket_get_local_port(nl->sk);

<<<<<<< HEAD
	/* Set CLOEXEC */
	fcntl(nl->fd, F_SETFD, fcntl(nl->fd, F_GETFD) | FD_CLOEXEC);
#else
	socklen_t addr_len;
	struct sockaddr_nl snl;
	int sock_flags = flags;
#if !HAVE_DECL_SOCK_NONBLOCK
	sock_flags &= ~SOCK_NONBLOCK;
#endif

	nl->fd = socket(AF_NETLINK, SOCK_RAW | SOCK_CLOEXEC | sock_flags, NETLINK_ROUTE);
	if (nl->fd < 0) {
		log_message(LOG_INFO, "Netlink: Cannot open netlink socket : (%s)",
		       strerror(errno));
		return -1;
=======
		nl->fd = nl_socket_get_fd(nl->sk);

		/* Set CLOEXEC */
		fcntl(nl->fd, F_SETFD, fcntl(nl->fd, F_GETFD) | FD_CLOEXEC);
>>>>>>> d8dabcac
	}
#endif
#if !defined _HAVE_LIBNL3_ || defined _LIBNL_DYNAMIC_
#if defined _HAVE_LIBNL3 && defined _LIBNL_DYNAMIC_
	else
#endif
	{
		socklen_t addr_len;
		struct sockaddr_nl snl;
#if !HAVE_DECL_SOCK_NONBLOCK
<<<<<<< HEAD
	if ((flags & SOCK_NONBLOCK) &&
	    set_sock_flags(nl->fd, F_SETFL, O_NONBLOCK))
		return -1;
=======
		int sock_flags = flags;
		flags &= ~SOCK_NONBLOCK;
>>>>>>> d8dabcac
#endif

		nl->fd = socket(AF_NETLINK, SOCK_RAW | SOCK_CLOEXEC | flags, NETLINK_ROUTE);
		if (nl->fd < 0) {
			log_message(LOG_INFO, "Netlink: Cannot open netlink socket : (%s)",
			       strerror(errno));
			return -1;
		}

#if !HAVE_DECL_SOCK_NONBLOCK
		if ((sock_flags & SOCK_NONBLOCK) &&
		    set_sock_flags(nl->fd, F_SETFL, O_NONBLOCK))
			return -1;
#endif

		memset(&snl, 0, sizeof (snl));
		snl.nl_family = AF_NETLINK;

		ret = bind(nl->fd, (struct sockaddr *) &snl, sizeof (snl));
		if (ret < 0) {
			log_message(LOG_INFO, "Netlink: Cannot bind netlink socket : (%s)",
			       strerror(errno));
			close(nl->fd);
			return -1;
		}

		/* Join the requested groups */
		va_start(gp, group);
		while (group != 0) {
			if (group < 0) {
				va_end(gp);
				return -1;
			}

			ret = setsockopt(nl->fd, SOL_NETLINK, NETLINK_ADD_MEMBERSHIP, &group, sizeof(group));
			if (ret < 0) {
				log_message(LOG_INFO, "Netlink: Cannot add membership on netlink socket : (%s)",
				       strerror(errno));
				va_end(gp);
				return -1;
			}

			group = va_arg(gp,int);
		}
		va_end(gp);

		addr_len = sizeof (snl);
		ret = getsockname(nl->fd, (struct sockaddr *) &snl, &addr_len);
		if (ret < 0 || addr_len != sizeof (snl)) {
			log_message(LOG_INFO, "Netlink: Cannot getsockname : (%s)",
			       strerror(errno));
			close(nl->fd);
			return -1;
		}

		if (snl.nl_family != AF_NETLINK) {
			log_message(LOG_INFO, "Netlink: Wrong address family %d",
			       snl.nl_family);
			close(nl->fd);
			return -1;
		}

		/* Save the port id for checking message source later */
		nl->nl_pid = snl.nl_pid;

		/* Set default rcvbuf size */
		rcvbuf_size = IF_DEFAULT_BUFSIZE;
		ret = setsockopt(nl->fd, SOL_SOCKET, SO_RCVBUF, &rcvbuf_size, sizeof(rcvbuf_size));
		if (ret < 0) {
			log_message(LOG_INFO, "cant set SO_RCVBUF IP option. errno=%d (%m)", errno);
			close(nl->fd);
			return -1;
		}
	}
#endif

	nl->seq = (uint32_t)time(NULL);

	if (nl->fd < 0)
		return -1;

	return ret;
}

/* Close a netlink socket */
static int
netlink_close(nl_handle_t *nl)
{
	/* First of all release pending thread */
	thread_cancel(nl->thread);

#ifdef _HAVE_LIBNL3_
#ifdef _LIBNL_DYNAMIC_
	if (use_nl)
#endif
		nl_socket_free(nl->sk);
#endif
#if !defined _HAVE_LIBNL3_ || defined _LIBNL_DYNAMIC_
#if defined _HAVE_LIBNL3 && defined _LIBNL_DYNAMIC_
	else
#endif
		close(nl->fd);
#endif

	return 0;
}

#ifdef _WITH_VRRP_
/* Set netlink socket channel as blocking */
static int
netlink_set_block(nl_handle_t *nl, int *flags)
{
	if ((*flags = fcntl(nl->fd, F_GETFL, 0)) < 0) {
		log_message(LOG_INFO, "Netlink: Cannot F_GETFL socket : (%s)",
		       strerror(errno));
		return -1;
	}
	*flags &= ~O_NONBLOCK;
	if (fcntl(nl->fd, F_SETFL, *flags) < 0) {
		log_message(LOG_INFO, "Netlink: Cannot F_SETFL socket : (%s)",
		       strerror(errno));
		return -1;
	}
	return 0;
}

/* Set netlink socket channel as non-blocking */
static int
netlink_set_nonblock(nl_handle_t *nl,
#ifdef _HAVE_LIBNL3_
				     __attribute__((unused))
#endif
							     int *flags)
{
#ifdef _HAVE_LIBNL3_
#ifdef _LIBNL_DYNAMIC_
	if (use_nl)
#endif
	{
		int ret;

		if ((ret = nl_socket_set_nonblocking(nl->sk)) < 0 ) {
			log_message(LOG_INFO, "Netlink: Cannot set nonblocking : (%s)",
				strerror(ret));
			return -1;
		}
	}
#endif
#if !defined _HAVE_LIBNL3_ || defined _LIBNL_DYNAMIC_
#if defined _HAVE_LIBNL3 && defined _LIBNL_DYNAMIC_
	else
#endif
	{
		*flags |= O_NONBLOCK;
		if (fcntl(nl->fd, F_SETFL, *flags) < 0) {
			log_message(LOG_INFO, "Netlink: Cannot F_SETFL socket : (%s)",
			       strerror(errno));
			return -1;
		}
	}
#endif

	return 0;
}
#endif

/* iproute2 utility function */
int
addattr_l(struct nlmsghdr *n, size_t maxlen, unsigned short type, void *data, size_t alen)
{
	size_t len = RTA_LENGTH(alen);
	size_t align_len = NLMSG_ALIGN(len);
	struct rtattr *rta;

	if (n->nlmsg_len + align_len > maxlen)
		return -1;

	rta = (struct rtattr *) (((char *) n) + n->nlmsg_len);
	rta->rta_type = type;
	rta->rta_len = (unsigned short)len;
	memcpy(RTA_DATA(rta), data, alen);
	n->nlmsg_len += (uint32_t)align_len;

	return 0;
}

#ifdef _WITH_VRRP_
int
addattr8(struct nlmsghdr *n, size_t maxlen, unsigned short type, uint8_t data)
{
	return addattr_l(n, maxlen, type, &data, sizeof data);
}
#endif

int
addattr32(struct nlmsghdr *n, size_t maxlen, unsigned short type, uint32_t data)
{
	return addattr_l(n, maxlen, type, &data, sizeof data);
}

#ifdef _WITH_VRRP_
int
addattr64(struct nlmsghdr *n, size_t maxlen, unsigned short type, uint64_t data)
{
	return addattr_l(n, maxlen, type, &data, sizeof(data));
}

int
addattr_l2(struct nlmsghdr *n, size_t maxlen, unsigned short type, void *data, size_t alen, void *data2, size_t alen2)
{
	size_t len = RTA_LENGTH(alen + alen2);
	size_t align_len = NLMSG_ALIGN(len);
	struct rtattr *rta;

	if (n->nlmsg_len + align_len > maxlen)
		return -1;

	rta = (struct rtattr *) (((char *) n) + n->nlmsg_len);
	rta->rta_type = type;
	rta->rta_len = (unsigned short)len;
	memcpy(RTA_DATA(rta), data, alen);
	memcpy(RTA_DATA(rta) + alen, data2, alen2);
	n->nlmsg_len += (uint32_t)align_len;

	return 0;
}

int
addraw_l(struct nlmsghdr *n, size_t maxlen, const void *data, size_t len)
{
	size_t align_len = NLMSG_ALIGN(len);

	if (n->nlmsg_len + align_len > maxlen)
		return -1;

	memcpy(NLMSG_TAIL(n), data, len);
	memset((void *) NLMSG_TAIL(n) + len, 0, align_len - len);
	n->nlmsg_len += (uint32_t)align_len;
	return 0;
}

size_t
rta_addattr_l(struct rtattr *rta, size_t maxlen, unsigned short type,
		  const void *data, size_t alen)
{
	struct rtattr *subrta;
	size_t len = RTA_LENGTH(alen);
	size_t align_len = RTA_ALIGN(len);

	if (rta->rta_len + align_len > maxlen)
		return 0;

	subrta = (struct rtattr*)(((char*)rta) + rta->rta_len);
	subrta->rta_type = type;
	subrta->rta_len = (unsigned short)len;
	memcpy(RTA_DATA(subrta), data, alen);
	rta->rta_len = (unsigned short)(rta->rta_len + align_len);
	return align_len;
}

size_t
rta_addattr_l2(struct rtattr *rta, size_t maxlen, unsigned short type,
		  const void *data, size_t alen,
		  const void *data2, size_t alen2)
{
	struct rtattr *subrta;
	size_t len = RTA_LENGTH(alen + alen2);
	size_t align_len = RTA_ALIGN(len);

	if (rta->rta_len + align_len > maxlen)
		return 0;

	subrta = (struct rtattr*)(((char*)rta) + rta->rta_len);
	subrta->rta_type = type;
	subrta->rta_len = (unsigned short)len;
	memcpy(RTA_DATA(subrta), data, alen);
	memcpy(RTA_DATA(subrta) + alen, data2, alen2);
	rta->rta_len = (unsigned short)(rta->rta_len + align_len);
	return align_len;
}

size_t
rta_addattr64(struct rtattr *rta, size_t maxlen, unsigned short type, uint64_t data)
{
	return rta_addattr_l(rta, maxlen, type, &data, sizeof data);
}

size_t
rta_addattr32(struct rtattr *rta, size_t maxlen, unsigned short type, uint32_t data)
{
	struct rtattr *subrta;
	size_t len = RTA_LENGTH(sizeof data);
	size_t align_len = RTA_ALIGN(len);

	if (rta->rta_len + align_len > maxlen)
		return 0;

	subrta = (struct rtattr*)(((char*)rta) + rta->rta_len);
	subrta->rta_type = type;
	subrta->rta_len = (unsigned short)len;
	memcpy(RTA_DATA(subrta), &data, sizeof data);
	rta->rta_len = (unsigned short)(rta->rta_len + align_len);
	return align_len;
}

size_t
rta_addattr16(struct rtattr *rta, size_t maxlen, unsigned short type, uint16_t data)
{
	return rta_addattr_l(rta, maxlen, type, &data, sizeof data);
}

size_t
rta_addattr8(struct rtattr *rta, size_t maxlen, unsigned short type, uint8_t data)
{
	return rta_addattr_l(rta, maxlen, type, &data, sizeof data);
}

struct rtattr *
rta_nest(struct rtattr *rta, size_t maxlen, unsigned short type)
{
	struct rtattr *nest = RTA_TAIL(rta);

	rta_addattr_l(rta, maxlen, type, NULL, 0);

	return nest;
}

size_t
rta_nest_end(struct rtattr *rta, struct rtattr *nest)
{
	nest->rta_len = (unsigned short)((void *)RTA_TAIL(rta) - (void *)nest);

	return rta->rta_len;
}
#endif

static void
parse_rtattr(struct rtattr **tb, int max, struct rtattr *rta, size_t len)
{
	while (RTA_OK(rta, len)) {
		if (rta->rta_type <= max)
			tb[rta->rta_type] = rta;
		rta = RTA_NEXT(rta, len);
	}
}

#ifdef _HAVE_VRRP_VMAC_
static void
parse_rtattr_nested(struct rtattr **tb, int max, struct rtattr *rta)
{
	parse_rtattr(tb, max, RTA_DATA(rta), RTA_PAYLOAD(rta));
}
#endif

/*
 * Netlink interface address lookup filter
 * We need to handle multiple primary address and
 * multiple secondary address to the same interface.
 * We also need to handle the same address on
 * multiple interfaces, for IPv6 link local addresses.
 */
static int
netlink_if_address_filter(__attribute__((unused)) struct sockaddr_nl *snl, struct nlmsghdr *h)
{
	struct ifaddrmsg *ifa;
	struct rtattr *tb[IFA_MAX + 1];
#ifdef _WITH_VRRP_
	interface_t *ifp;
#endif
	size_t len;
	void *addr;
	char addr_str[INET6_ADDRSTRLEN];

	if (h->nlmsg_type != RTM_NEWADDR && h->nlmsg_type != RTM_DELADDR)
		return 0;

	if (h->nlmsg_len < NLMSG_LENGTH(sizeof (struct ifaddrmsg)))
		return -1;

	ifa = NLMSG_DATA(h);

	/* Only IPv4 and IPv6 are valid for us */
	if (ifa->ifa_family != AF_INET && ifa->ifa_family != AF_INET6)
		return 0;

	len = h->nlmsg_len - NLMSG_LENGTH(sizeof (struct ifaddrmsg));

	memset(tb, 0, sizeof (tb));
	parse_rtattr(tb, IFA_MAX, IFA_RTA(ifa), len);

	if (tb[IFA_LOCAL] == NULL)
		tb[IFA_LOCAL] = tb[IFA_ADDRESS];
	if (tb[IFA_ADDRESS] == NULL)
		tb[IFA_ADDRESS] = tb[IFA_LOCAL];

	/* local interface address */
	addr = (tb[IFA_LOCAL] ? RTA_DATA(tb[IFA_LOCAL]) : NULL);

	if (addr == NULL)
		return -1;

#ifdef _WITH_VRRP_
	if (prog_type == PROG_TYPE_VRRP) {
		/* Fetch interface_t */
		ifp = if_get_by_ifindex(ifa->ifa_index);
		if (!ifp)
			return 0;

		/* If no address is set on interface then set the first time */
		if (ifa->ifa_family == AF_INET) {
			if (!ifp->sin_addr.s_addr)
				ifp->sin_addr = *(struct in_addr *) addr;
		} else {
			if (!ifp->sin6_addr.s6_addr16[0] && ifa->ifa_scope == RT_SCOPE_LINK)
				ifp->sin6_addr = *(struct in6_addr *) addr;
		}
	}
#endif

	/* Display netlink operation */
	if (__test_bit(LOG_DETAIL_BIT, &debug)) {
		inet_ntop(ifa->ifa_family, addr, addr_str, sizeof(addr_str));
		log_message(LOG_INFO, "Netlink reflector reports IP %s %s"
				    , addr_str, h->nlmsg_type == RTM_NEWADDR ? "added" : "removed");
	}

#ifdef _WITH_LVS_
	if (prog_type == PROG_TYPE_CHECKER)
	{
		/* Refresh checkers state */
		update_checker_activity(ifa->ifa_family, addr,
					(h->nlmsg_type == RTM_NEWADDR));
	}
#endif

	return 0;
}

/* Our netlink parser */
static int
netlink_parse_info(int (*filter) (struct sockaddr_nl *, struct nlmsghdr *),
		   nl_handle_t *nl, struct nlmsghdr *n, bool read_all)
{
	ssize_t status;
	int ret = 0;
	int error;

	while (1) {
		char buf[nlmsg_buf_size];
		struct iovec iov = {
			.iov_base = buf,
			.iov_len = sizeof buf
		};
		struct sockaddr_nl snl;
		struct msghdr msg = {
			.msg_name = &snl,
			.msg_namelen = sizeof(snl),
			.msg_iov = &iov,
			.msg_iovlen = 1,
			.msg_control = NULL,
			.msg_controllen = 0,
			.msg_flags = 0
		};
		struct nlmsghdr *h;

		status = recvmsg(nl->fd, &msg, 0);

		if (status < 0) {
			if (errno == EINTR)
				continue;
			if (errno == EWOULDBLOCK || errno == EAGAIN)
				break;
			if (errno == ENOBUFS)
				log_message(LOG_INFO, "Netlink: Received message overrun - (%m)");
			else
				log_message(LOG_INFO, "Netlink: recvmsg error - %d (%m)", errno);
			continue;
		}

		if (status == 0) {
			log_message(LOG_INFO, "Netlink: EOF");
			return -1;
		}

		if (msg.msg_namelen != sizeof snl) {
			log_message(LOG_INFO,
			       "Netlink: Sender address length error: length %d",
			       msg.msg_namelen);
			return -1;
		}

		for (h = (struct nlmsghdr *) buf; NLMSG_OK(h, (size_t)status);
		     h = NLMSG_NEXT(h, status)) {
			/* Finish off reading. */
			if (h->nlmsg_type == NLMSG_DONE)
				return ret;

			/* Error handling. */
			if (h->nlmsg_type == NLMSG_ERROR) {
				struct nlmsgerr *err = (struct nlmsgerr *) NLMSG_DATA(h);

				/*
				 * If error == 0 then this is a netlink ACK.
				 * return if not related to multipart message.
				 */
				if (err->error == 0) {
					if (!(h->nlmsg_flags & NLM_F_MULTI))
						return 0;
					continue;
				}

				if (h->nlmsg_len < NLMSG_LENGTH(sizeof (struct nlmsgerr))) {
					log_message(LOG_INFO,
					       "Netlink: error: message truncated");
					return -1;
				}

				if (n && (err->error == -EEXIST) &&
				    ((n->nlmsg_type == RTM_NEWROUTE) ||
				     (n->nlmsg_type == RTM_NEWADDR)))
					return 0;

				/* If have more than one IPv4 address in the same CIDR
				 * and the "primary" address is removed, unless promote_secondaries
				 * is configured on the interface, all the "secondary" addresses
				 * in the same CIDR are deleted */
				if (n && err->error == -EADDRNOTAVAIL &&
				    n->nlmsg_type == RTM_DELADDR) {
					netlink_if_address_filter(NULL, n);
					if (!(h->nlmsg_flags & NLM_F_MULTI))
						return 0;
					continue;
				}
#ifdef _WITH_VRRP_
				if (netlink_error_ignore != -err->error)
#endif
					log_message(LOG_INFO,
					       "Netlink: error: %s, type=(%u), seq=%u, pid=%d",
					       strerror(-err->error),
					       err->msg.nlmsg_type,
					       err->msg.nlmsg_seq, err->msg.nlmsg_pid);

				return -1;
			}

#ifdef _WITH_VRRP_
			/* Skip unsolicited messages from cmd channel */
			if (prog_type == PROG_TYPE_VRRP && nl != &nl_cmd && h->nlmsg_pid == nl_cmd.nl_pid)
				continue;
#endif

			error = (*filter) (&snl, h);
			if (error < 0) {
				log_message(LOG_INFO, "Netlink: filter function error");
				ret = error;
			}

			if (!(h->nlmsg_flags & NLM_F_MULTI) && !read_all)
				return ret;
		}

		/* After error care. */
		if (msg.msg_flags & MSG_TRUNC) {
			log_message(LOG_INFO, "Netlink: error: message truncated");
			continue;
		}
		if (status) {
			log_message(LOG_INFO, "Netlink: error: data remnant size %zd",
			       status);
			return -1;
		}
	}

	return ret;
}

#ifdef _WITH_VRRP_
/* Out talk filter */
static int
netlink_talk_filter(__attribute__((unused)) struct sockaddr_nl *snl, struct nlmsghdr *h)
{
	log_message(LOG_INFO, "Netlink: ignoring message type 0x%04x",
	       h->nlmsg_type);
	return 0;
}

/* send message to netlink kernel socket, then receive response */
ssize_t
netlink_talk(nl_handle_t *nl, struct nlmsghdr *n)
{
	ssize_t status;
	int ret, flags;
	struct sockaddr_nl snl;
	struct iovec iov = {
		.iov_base = n,
		.iov_len = n->nlmsg_len
	};
	struct msghdr msg = {
		.msg_name = &snl,
		.msg_namelen = sizeof(snl),
		.msg_iov = &iov,
		.msg_iovlen = 1,
		.msg_control = NULL,
		.msg_controllen = 0,
		.msg_flags = 0
	};

	memset(&snl, 0, sizeof snl);
	snl.nl_family = AF_NETLINK;

	n->nlmsg_seq = ++nl->seq;

	/* Request Netlink acknowledgement */
	n->nlmsg_flags |= NLM_F_ACK;

	/* Send message to netlink interface. */
	status = sendmsg(nl->fd, &msg, 0);
	if (status < 0) {
		log_message(LOG_INFO, "Netlink: sendmsg() error: %s",
		       strerror(errno));
		return -1;
	}

	/* Set blocking flag */
	ret = netlink_set_block(nl, &flags);
	if (ret < 0)
		log_message(LOG_INFO, "Netlink: Warning, couldn't set "
		       "blocking flag to netlink socket...");

	status = netlink_parse_info(netlink_talk_filter, nl, n, false);

	/* Restore previous flags */
	if (ret == 0)
		netlink_set_nonblock(nl, &flags);
	return status;
}
#endif

/* Fetch a specific type of information from netlink kernel */
static int
netlink_request(nl_handle_t *nl, unsigned char family, uint16_t type,
#ifndef _WITH_VRRP_
		__attribute__((unused))
#endif
					char *name)
{
	ssize_t status;
	struct sockaddr_nl snl;
	struct {
		struct nlmsghdr nlh;
		struct ifinfomsg i;
		char buf[64];
	} req;

	/* Cleanup the room */
	memset(&snl, 0, sizeof (snl));
	snl.nl_family = AF_NETLINK;

	memset(&req, 0, sizeof req);
	req.nlh.nlmsg_len = NLMSG_LENGTH(sizeof req.i);
	req.nlh.nlmsg_type = type;
	req.nlh.nlmsg_flags = NLM_F_REQUEST;
	req.nlh.nlmsg_pid = 0;
	req.nlh.nlmsg_seq = ++nl->seq;
	req.i.ifi_family = family;

#ifdef _WITH_VRRP_
	if (name)
		addattr_l(&req.nlh, sizeof req, IFLA_IFNAME, name, strlen(name) + 1);
	else
#endif
		req.nlh.nlmsg_flags |= NLM_F_DUMP;
	addattr32(&req.nlh, sizeof req, IFLA_EXT_MASK, RTEXT_FILTER_VF);

	status = sendto(nl->fd, (void *) &req, sizeof (req)
			, 0, (struct sockaddr *) &snl, sizeof (snl));
	if (status < 0) {
		log_message(LOG_INFO, "Netlink: sendto() failed: %s",
		       strerror(errno));
		return -1;
	}
	return 0;
}

#ifdef _WITH_VRRP_
void
process_if_status_change(interface_t *ifp)
{
	vrrp_t *vrrp;
	element e, e2;
	tracked_if_t* tip;
	bool now_up = FLAGS_UP(ifp->ifi_flags);

	/* The state of the interface has changed from up to down or vice versa.
	 * Find which vrrp instances are affected */
	for (e = LIST_HEAD(ifp->tracking_vrrp); e; ELEMENT_NEXT(e)) {
		vrrp = ELEMENT_DATA(e);

		/* If this interface isn't relevant to the vrrp instance, skip the instance */
		if (LIST_ISEMPTY(vrrp->track_ifp) &&
		    IF_BASE_IFP(vrrp->ifp) != ifp &&
		    vrrp->ifp != ifp)
			continue;

		/* Find the entry */
/* TODO -the tracking_vrrp list really ought to have weight as well, to stop this search */
		if (vrrp->track_ifp) {
			for (e2 = LIST_HEAD(vrrp->track_ifp); e2; ELEMENT_NEXT(e2)) {
				tip = ELEMENT_DATA(e2);
				if (tip->ifp == ifp) {
					break;
				}
			}

			/* The VRRP instance's own interface won't be in the list */
			if (e2 && tip->weight) {
				if (now_up)
					vrrp->total_priority += abs(tip->weight);
				else
					vrrp->total_priority -= abs(tip->weight);
				vrrp_set_effective_priority(vrrp);

				continue;
			}
		}

		/* If this is the interface of the vrrp instance, and we aren't tracking
		 * the instance's own interface, skip it */
		if (vrrp->dont_track_primary &&
		    (vrrp->ifp == ifp || IF_BASE_IFP(vrrp->ifp) == ifp))
			continue;

		/* This vrrp's interface or underlying interface has changed */
		if (now_up)
			try_up_instance(vrrp);
		else
			down_instance(vrrp);
	}
}

static void
update_interface_flags(interface_t *ifp, unsigned ifi_flags)
{
	bool was_up, now_up;

	if (ifi_flags == ifp->ifi_flags)
		return;

	if (!vrrp_data)
		return;

	/* We get called after a VMAC is created, but before tracking_vrrp is set */
	if (!ifp->tracking_vrrp &&
	    ifp == IF_BASE_IFP(ifp))
		return;

	was_up = IF_FLAGS_UP(ifp);
	now_up = FLAGS_UP(ifi_flags);

	ifp->ifi_flags = ifi_flags;

	if (was_up == now_up)
		return;

	if (!ifp->tracking_vrrp)
		return;

	log_message(LOG_INFO, "Netlink reports %s %s", ifp->ifname, now_up ? "up" : "down");

	process_if_status_change(ifp);
}

static int
netlink_if_link_populate(interface_t *ifp, struct rtattr *tb[], struct ifinfomsg *ifi)
{
	char *name;
	size_t i;
#ifdef _HAVE_VRRP_VMAC_
	struct rtattr* linkinfo[IFLA_INFO_MAX+1];
	struct rtattr* linkattr[IFLA_MACVLAN_MAX+1];
#endif

	name = (char *)RTA_DATA(tb[IFLA_IFNAME]);
	/* Fill the interface structure */
	memcpy(ifp->ifname, name, strlen(name));
	ifp->ifindex = (ifindex_t)ifi->ifi_index;
	ifp->mtu = *(uint32_t *)RTA_DATA(tb[IFLA_MTU]);
	ifp->hw_type = ifi->ifi_type;
#ifdef _HAVE_VRRP_VMAC_
	ifp->base_ifp = ifp;
#endif

	if (tb[IFLA_ADDRESS]) {
		size_t hw_addr_len = RTA_PAYLOAD(tb[IFLA_ADDRESS]);

		if (hw_addr_len > IFHWADDRLEN) {
			log_message(LOG_ERR, "MAC address for %s is too large: %zu",
				name, hw_addr_len);
			return -1;
		}
		else {
			ifp->hw_addr_len = hw_addr_len;
			memcpy(ifp->hw_addr, RTA_DATA(tb[IFLA_ADDRESS]), hw_addr_len);
			for (i = 0; i < hw_addr_len; i++)
				if (ifp->hw_addr[i] != 0)
					break;
			if (i == hw_addr_len)
				ifp->hw_addr_len = 0;
			else
				ifp->hw_addr_len = hw_addr_len;
		}
	}

#ifdef _HAVE_VRRP_VMAC_
	/* See if this interface is a MACVLAN of ours */
	if (tb[IFLA_LINKINFO] && tb[IFLA_LINK]){
		/* If appears that the value of *(int*)RTA_DATA(tb[IFLA_LINKINFO]) is 0x1000c
		 *   for macvlan.  0x10000 for nested data, or'ed with 0x0c for macvlan;
		 *   other values are 0x09 for vlan, 0x0b for bridge, 0x08 for tun, -1 for no
		 *   underlying interface.
		 *
		 * I can't find where in the kernel these values are set or defined, so use
		 * the string as below.
		 */
		parse_rtattr_nested(linkinfo, IFLA_INFO_MAX, tb[IFLA_LINKINFO]);

		if (linkinfo[IFLA_INFO_KIND] &&
		    RTA_PAYLOAD(linkinfo[IFLA_INFO_KIND]) >= strlen(macvlan_ll_kind) &&
		    !strncmp(macvlan_ll_kind, RTA_DATA(linkinfo[IFLA_INFO_KIND]), strlen(macvlan_ll_kind)) &&
		    linkinfo[IFLA_INFO_DATA]) {
			parse_rtattr_nested(linkattr, IFLA_MACVLAN_MAX, linkinfo[IFLA_INFO_DATA]);

			if (linkattr[IFLA_MACVLAN_MODE] &&
			    *(uint32_t*)RTA_DATA(linkattr[IFLA_MACVLAN_MODE]) == MACVLAN_MODE_PRIVATE) {
				ifp->base_ifindex = *(uint32_t *)RTA_DATA(tb[IFLA_LINK]);
				ifp->base_ifp = if_get_by_ifindex(ifp->base_ifindex);
				if (ifp->base_ifp)
					ifp->base_ifindex = 0;	/* Make sure this isn't used at runtime */
				ifp->vmac = true;
			}
		}
	}
#endif

	ifp->ifi_flags = ifi->ifi_flags;

	return 1;
}

/* Netlink interface link lookup filter */
static int
netlink_if_link_filter(__attribute__((unused)) struct sockaddr_nl *snl, struct nlmsghdr *h)
{
	struct ifinfomsg *ifi;
	struct rtattr *tb[IFLA_MAX + 1];
	interface_t *ifp;
	size_t len;
	int status;
	char *name;
	bool new_if;

	ifi = NLMSG_DATA(h);

	if (h->nlmsg_type != RTM_NEWLINK)
		return 0;

	if (h->nlmsg_len < NLMSG_LENGTH(sizeof (struct ifinfomsg)))
		return -1;
	len = h->nlmsg_len - NLMSG_LENGTH(sizeof (struct ifinfomsg));

	/* Interface name lookup */
	memset(tb, 0, sizeof (tb));
	parse_rtattr(tb, IFLA_MAX, IFLA_RTA(ifi), len);
	if (tb[IFLA_IFNAME] == NULL)
		return -1;
	name = (char *) RTA_DATA(tb[IFLA_IFNAME]);

	/* Return if loopback */
	if (ifi->ifi_type == ARPHRD_LOOPBACK)
		return 0;

	/* Skip it if already exists */
	ifp = if_get_by_ifname(name, false);

	if (ifp && ifp->ifindex) {
		update_interface_flags(ifp, ifi->ifi_flags);

		return 0;
	}

	/* Fill the interface structure */
	if (ifp)
		new_if = false;
	else {
		ifp = (interface_t *) MALLOC(sizeof(interface_t));
		new_if = true;
	}

	status = netlink_if_link_populate(ifp, tb, ifi);
	if (status < 0) {
		FREE(ifp);
		return -1;
	}

	/* Queue this new interface_t */
	if (new_if)
		if_add_queue(ifp);

	return 0;
}

/* Interfaces lookup bootstrap function */
int
netlink_interface_lookup(char *name)
{
	nl_handle_t nlh;
	int status = 0;

	if (netlink_socket(&nlh, 0, 0) < 0)
		return -1;

	/* Interface lookup */
	if (netlink_request(&nlh, AF_PACKET, RTM_GETLINK, name) < 0) {
		status = -1;
		goto end_int;
	}
	status = netlink_parse_info(netlink_if_link_filter, &nlh, NULL, false);

#ifdef _HAVE_VRRP_VMAC_
	/* We now need to ensure that all the base_ifp are set */
	set_base_ifp();
#endif

end_int:
	netlink_close(&nlh);
	return status;
}
#endif

/* Addresses lookup bootstrap function */
static int
netlink_address_lookup(void)
{
	nl_handle_t nlh;
	int status = 0;

	if (netlink_socket(&nlh, 0, 0) < 0)
		return -1;

	/* IPv4 Address lookup */
	if (netlink_request(&nlh, AF_INET, RTM_GETADDR, NULL) < 0) {
		status = -1;
		goto end_addr;
	}
	status = netlink_parse_info(netlink_if_address_filter, &nlh, NULL, false);

	/* IPv6 Address lookup */
	if (netlink_request(&nlh, AF_INET6, RTM_GETADDR, NULL) < 0) {
		status = -1;
		goto end_addr;
	}
	status = netlink_parse_info(netlink_if_address_filter, &nlh, NULL, false);

end_addr:
	netlink_close(&nlh);
	return status;
}

#ifdef _WITH_VRRP_
/* Netlink flag Link update */
static int
netlink_reflect_filter(__attribute__((unused)) struct sockaddr_nl *snl, struct nlmsghdr *h)
{
	struct ifinfomsg *ifi;
	struct rtattr *tb[IFLA_MAX + 1];
	interface_t *ifp;
	size_t len;
	int status;

	if (!(h->nlmsg_type == RTM_NEWLINK || h->nlmsg_type == RTM_DELLINK))
		return 0;

	if (h->nlmsg_len < NLMSG_LENGTH(sizeof (struct ifinfomsg)))
		return -1;
	len = h->nlmsg_len - NLMSG_LENGTH(sizeof (struct ifinfomsg));

	/* Interface name lookup */
	memset(tb, 0, sizeof (tb));
	ifi = NLMSG_DATA(h);
	parse_rtattr(tb, IFLA_MAX, IFLA_RTA(ifi), len);
	if (tb[IFLA_IFNAME] == NULL)
		return -1;

	/* ignore loopback device */
	if (ifi->ifi_type == ARPHRD_LOOPBACK)
		return 0;

	/* Ignore NEWLINK messages with ifi_change == 0 and IFLA_WIRELESS set
	   See for example https://bugs.chromium.org/p/chromium/issues/detail?id=501982 */
	if (!ifi->ifi_change && tb[IFLA_WIRELESS] && h->nlmsg_type == RTM_NEWLINK)
		return 0;

	/* find the interface_t. If the interface doesn't exist in the interface
	 * list and this is a new interface add it to the interface list.
	 * If an interface with the same name exists overwrite the older
	 * structure and fill it with the new interface information.
	 */
	ifp = if_get_by_ifindex((ifindex_t)ifi->ifi_index);

	if (ifp) {
		if (h->nlmsg_type == RTM_DELLINK) {
			if (__test_bit(LOG_DETAIL_BIT, &debug))
				log_message(LOG_INFO, "Interface %s deleted", ifp->ifname);
			if (prog_type == PROG_TYPE_VRRP)
				cleanup_lost_interface(ifp);
			else {
				ifp->ifi_flags = 0;
				ifp->ifindex = 0;
			}
		} else {
			/* The name can change, so handle that here */
			char *name = (char *)RTA_DATA(tb[IFLA_IFNAME]);
			if (strcmp(ifp->ifname, name)) {
				log_message(LOG_INFO, "Interface name has changed from %s to %s", ifp->ifname, name);

				if (prog_type == PROG_TYPE_VRRP)
					cleanup_lost_interface(ifp);
				else {
					ifp->ifi_flags = 0;
					ifp->ifindex = 0;
				}

				/* Set ifp to null, to force creating a new interface_t */
				ifp = NULL;
			} else {
				/* Ignore interface if we are using linkbeat on it */
				if (ifp->linkbeat_use_polling)
					return 0;
			}
		}
	}

	if (!ifp) {
		if (h->nlmsg_type == RTM_NEWLINK) {
			char *name;
			name = (char *) RTA_DATA(tb[IFLA_IFNAME]);
			ifp = if_get_by_ifname(name, false);
			if (!ifp) {
				ifp = (interface_t *) MALLOC(sizeof(interface_t));
				if_add_queue(ifp);
			} else {
				/* Since the garp_delay and tracking_vrrp are set up by name,
				 * it is reasonable to preserve them.
				 * If what is created is a vmac, we could end up in a complete mess. */
				garp_delay_t *sav_garp_delay = ifp->garp_delay;
				list sav_tracking_vrrp = ifp->tracking_vrrp;

				memset(ifp, 0, sizeof(interface_t));

				ifp->garp_delay = sav_garp_delay;
				ifp->tracking_vrrp = sav_tracking_vrrp;
			}
			status = netlink_if_link_populate(ifp, tb, ifi);
			if (status < 0)
				return -1;

			if (__test_bit(LOG_DETAIL_BIT, &debug))
				log_message(LOG_INFO, "Interface %s added", ifp->ifname);

			update_added_interface(ifp);
		} else {
			if (__test_bit(LOG_DETAIL_BIT, &debug))
				log_message(LOG_INFO, "Unknown interface %s deleted", (char *)tb[IFLA_IFNAME]);
			return 0;
		}
	}

	/* Update flags. Flags == 0 means interface deleted. */
	update_interface_flags(ifp, (h->nlmsg_type == RTM_DELLINK) ? 0 : ifi->ifi_flags);

	return 0;
}

static int
netlink_route_filter(__attribute__((unused)) struct sockaddr_nl *snl, struct nlmsghdr *h)
{
	struct rtmsg *rt;
	struct rtattr *tb[RTA_MAX + 1];
	size_t len;
// char src[INET6_ADDRSTRLEN] = "None";
// char dst[INET6_ADDRSTRLEN] = "None";

	if (h->nlmsg_type != RTM_NEWROUTE && h->nlmsg_type != RTM_DELROUTE)
		return 0;

	if (h->nlmsg_len < NLMSG_LENGTH(sizeof (struct rtmsg)))
		return -1;

	rt = NLMSG_DATA(h);

// log_message(LOG_INFO, "Netlink route message (%s): IPv%d, table %d, protocol %d, type %d, scope %d, dlen %d, slen %d, flags 0x%x",
// 	h->nlmsg_type == RTM_NEWROUTE ? "add" : "del", rt->rtm_family == AF_INET ? 4 : rt->rtm_family == AF_INET6 ? 6 : -rt->rtm_family,
// 	rt->rtm_table, rt->rtm_protocol, rt->rtm_type, rt->rtm_scope, rt->rtm_dst_len, rt->rtm_src_len, rt->rtm_flags);

	/* Only IPv4 and IPv6 are valid for us */
	if (rt->rtm_family != AF_INET && rt->rtm_family != AF_INET6)
		return 0;

	len = h->nlmsg_len - NLMSG_LENGTH(sizeof (struct rtmsg));

	memset(tb, 0, sizeof (tb));
	parse_rtattr(tb, RTA_MAX, RTM_RTA(rt), len);

// if (tb[RTA_DST] != NULL)
//   inet_ntop(rt->rtm_family, RTA_DATA(tb[RTA_DST]), dst, INET6_ADDRSTRLEN);
// if (tb[RTA_SRC] != NULL)
//   inet_ntop(rt->rtm_family, RTA_DATA(tb[RTA_SRC]), src, INET6_ADDRSTRLEN);
// log_message(LOG_INFO, "src: %s/%d, dst: %s/%d, table: %d", src, rt->rtm_src_len, dst, rt->rtm_dst_len, tb[RTA_TABLE] ? *(uint32_t *)RTA_DATA(tb[RTA_TABLE]) : rt->rtm_table);

	return 0;
}
#endif

/* Netlink kernel message reflection */
static int
netlink_broadcast_filter(struct sockaddr_nl *snl, struct nlmsghdr *h)
{
	switch (h->nlmsg_type) {
#ifdef _WITH_VRRP_
	case RTM_NEWLINK:
	case RTM_DELLINK:
		return netlink_reflect_filter(snl, h);
		break;
#endif
	case RTM_NEWADDR:
	case RTM_DELADDR:
		return netlink_if_address_filter(snl, h);
		break;
#ifdef _WITH_VRRP_
	case RTM_NEWROUTE:
	case RTM_DELROUTE:
		return netlink_route_filter(snl, h);
#endif
	default:
		log_message(LOG_INFO,
		       "Kernel is reflecting an unknown netlink nlmsg_type: %d",
		       h->nlmsg_type);
		break;
	}
	return 0;
}

static int
kernel_netlink(thread_t * thread)
{
	nl_handle_t *nl = THREAD_ARG(thread);

	if (thread->type != THREAD_READ_TIMEOUT)
		netlink_parse_info(netlink_broadcast_filter, nl, NULL, false);
	nl->thread = thread_add_read(master, kernel_netlink, nl, nl->fd,
				      NETLINK_TIMER);
	return 0;
}

#ifdef _WITH_VRRP_
void
kernel_netlink_poll(void)
{
	netlink_parse_info(netlink_broadcast_filter, &nl_kernel, NULL, true);
}
#endif

void
kernel_netlink_init(void)
{
	/* Start with a netlink address lookup */
	netlink_address_lookup();

	/*
	 * Prepare netlink kernel broadcast channel
	 * subscription. We subscribe to LINK, ADDR,
	 * and ROUTE netlink broadcast messages, but
	 * the checker process does not need the
	 * route messages.
	 */
	/* TODO
	 * If an interface goes down, or an address is removed, any routes that specify the interface or address are deleted.
	 * If an interface goes down, any address on that interface is deleted. In this case, the vrrp instance should go to fault state.
	 * If an interface goes down, any VMACs are deleted. We need to recreate them when the interface returns.
	 * If a static route goes down, some vrrp instances maybe should go down - add a tracking_instance option
	 * We need to reinstate routes/addresses/VMACs when we can.
	 * We need an option on routes to put the instance in fault state if the route disappears.
	 */
#ifdef _WITH_VRRP_
	if (prog_type == PROG_TYPE_VRRP)
		netlink_socket(&nl_kernel, SOCK_NONBLOCK, RTNLGRP_LINK, RTNLGRP_IPV4_IFADDR, RTNLGRP_IPV6_IFADDR, RTNLGRP_IPV4_ROUTE, RTNLGRP_IPV6_ROUTE, 0);
#endif
#ifdef _WITH_LVS_
	if (prog_type == PROG_TYPE_CHECKER)
		netlink_socket(&nl_kernel, SOCK_NONBLOCK, RTNLGRP_IPV4_IFADDR, RTNLGRP_IPV6_IFADDR, 0);
#endif

	if (nl_kernel.fd > 0) {
		log_message(LOG_INFO, "Registering Kernel netlink reflector");
		nl_kernel.thread = thread_add_read(master, kernel_netlink, &nl_kernel, nl_kernel.fd,
						   NETLINK_TIMER);
	} else
		log_message(LOG_INFO, "Error while registering Kernel netlink reflector channel");

#ifdef _WITH_VRRP_
	if (prog_type == PROG_TYPE_VRRP) {
		/* Prepare netlink command channel. */
		netlink_socket(&nl_cmd, SOCK_NONBLOCK, 0);
		if (nl_cmd.fd > 0)
			log_message(LOG_INFO, "Registering Kernel netlink command channel");
		else
			log_message(LOG_INFO, "Error while registering Kernel netlink cmd channel");
	}
#endif
}

void
kernel_netlink_close(void)
{
	netlink_close(&nl_kernel);
#ifdef _WITH_VRRP_
	if (prog_type == PROG_TYPE_VRRP)
		netlink_close(&nl_cmd);
#endif
}

#ifdef _TIMER_DEBUG_
void
print_vrrp_netlink_addresses(void)
{
	log_message(LOG_INFO, "Address of kernel_netlink() is 0x%p", kernel_netlink);
}
#endif<|MERGE_RESOLUTION|>--- conflicted
+++ resolved
@@ -35,8 +35,10 @@
 #endif
 #include <net/if_arp.h>
 #include <arpa/inet.h>
+#if !defined _HAVE_LIBNL3_ || defined _LIBNL_DYNAMIC_
 #ifdef HAVE_LIBNFNETLINK_LIBNFNETLINK_H
 #include <libnfnetlink/libnfnetlink.h>
+#endif
 #endif
 #include <time.h>
 
@@ -106,37 +108,14 @@
 	memset(nl, 0, sizeof (*nl));
 
 #ifdef _HAVE_LIBNL3_
-<<<<<<< HEAD
-	/* We need to keep libnl3 in step with our netlink socket creation.  */
-	nl->sk = nl_socket_alloc();
-	if (nl->sk == NULL) {
-		log_message(LOG_INFO, "Netlink: Cannot allocate netlink socket" );
-		return -1;
-	}
-
-	ret = nl_connect(nl->sk, NETLINK_ROUTE);
-	if (ret != 0) {
-		log_message(LOG_INFO, "Netlink: Cannot open netlink socket : (%d)", ret);
-		return -1;
-	}
-
-	/* Unfortunately we can't call nl_socket_add_memberships() with variadic arguments
-	 * from a variadic argument list passed to us
-	 */
-	va_start(gp, group);
-	while (group != 0) {
-		if (group < 0) {
-			va_end(gp);
-=======
 #ifdef _LIBNL_DYNAMIC_
 	if (use_nl)
 #endif
 	{
 		/* We need to keep libnl3 in step with our netlink socket creation.  */
 		nl->sk = nl_socket_alloc();
-		if ( nl->sk == NULL ) {
+		if (nl->sk == NULL) {
 			log_message(LOG_INFO, "Netlink: Cannot allocate netlink socket" );
->>>>>>> d8dabcac
 			return -1;
 		}
 
@@ -179,28 +158,10 @@
 
 		nl->nl_pid = nl_socket_get_local_port(nl->sk);
 
-<<<<<<< HEAD
-	/* Set CLOEXEC */
-	fcntl(nl->fd, F_SETFD, fcntl(nl->fd, F_GETFD) | FD_CLOEXEC);
-#else
-	socklen_t addr_len;
-	struct sockaddr_nl snl;
-	int sock_flags = flags;
-#if !HAVE_DECL_SOCK_NONBLOCK
-	sock_flags &= ~SOCK_NONBLOCK;
-#endif
-
-	nl->fd = socket(AF_NETLINK, SOCK_RAW | SOCK_CLOEXEC | sock_flags, NETLINK_ROUTE);
-	if (nl->fd < 0) {
-		log_message(LOG_INFO, "Netlink: Cannot open netlink socket : (%s)",
-		       strerror(errno));
-		return -1;
-=======
 		nl->fd = nl_socket_get_fd(nl->sk);
 
 		/* Set CLOEXEC */
 		fcntl(nl->fd, F_SETFD, fcntl(nl->fd, F_GETFD) | FD_CLOEXEC);
->>>>>>> d8dabcac
 	}
 #endif
 #if !defined _HAVE_LIBNL3_ || defined _LIBNL_DYNAMIC_
@@ -210,18 +171,12 @@
 	{
 		socklen_t addr_len;
 		struct sockaddr_nl snl;
+		int sock_flags = flags;
 #if !HAVE_DECL_SOCK_NONBLOCK
-<<<<<<< HEAD
-	if ((flags & SOCK_NONBLOCK) &&
-	    set_sock_flags(nl->fd, F_SETFL, O_NONBLOCK))
-		return -1;
-=======
-		int sock_flags = flags;
-		flags &= ~SOCK_NONBLOCK;
->>>>>>> d8dabcac
-#endif
-
-		nl->fd = socket(AF_NETLINK, SOCK_RAW | SOCK_CLOEXEC | flags, NETLINK_ROUTE);
+		sock_flags &= ~SOCK_NONBLOCK;
+#endif
+
+		nl->fd = socket(AF_NETLINK, SOCK_RAW | SOCK_CLOEXEC | sock_flags, NETLINK_ROUTE);
 		if (nl->fd < 0) {
 			log_message(LOG_INFO, "Netlink: Cannot open netlink socket : (%s)",
 			       strerror(errno));
@@ -229,7 +184,7 @@
 		}
 
 #if !HAVE_DECL_SOCK_NONBLOCK
-		if ((sock_flags & SOCK_NONBLOCK) &&
+		if ((flags & SOCK_NONBLOCK) &&
 		    set_sock_flags(nl->fd, F_SETFL, O_NONBLOCK))
 			return -1;
 #endif
