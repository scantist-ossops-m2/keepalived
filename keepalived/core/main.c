/*
 * Soft:        Keepalived is a failover program for the LVS project
 *              <www.linuxvirtualserver.org>. It monitor & manipulate
 *              a loadbalanced server pool using multi-layer checks.
 *
 * Part:        Main program structure.
 *
 * Author:      Alexandre Cassen, <acassen@linux-vs.org>
 *
 *              This program is distributed in the hope that it will be useful,
 *              but WITHOUT ANY WARRANTY; without even the implied warranty of
 *              MERCHANTABILITY or FITNESS FOR A PARTICULAR PURPOSE.
 *              See the GNU General Public License for more details.
 *
 *              This program is free software; you can redistribute it and/or
 *              modify it under the terms of the GNU General Public License
 *              as published by the Free Software Foundation; either version
 *              2 of the License, or (at your option) any later version.
 *
 * Copyright (C) 2001-2012 Alexandre Cassen, <acassen@gmail.com>
 */

#include "config.h"

#include <stdlib.h>
#include <sys/utsname.h>
#include <sys/resource.h>
#include <stdbool.h>
#ifdef HAVE_SIGNALFD
#include <sys/signalfd.h>
#endif
#include <errno.h>
#include <signal.h>
#include <fcntl.h>
#include <sys/wait.h>
#include <sys/stat.h>
#include <unistd.h>
#include <getopt.h>

#include "main.h"
#include "daemon.h"
#include "config.h"
#include "git-commit.h"
#include "signals.h"
#include "pidfile.h"
#include "bitops.h"
#include "logger.h"
#include "parser.h"
#include "notify.h"
#include "utils.h"
#include "check_parser.h"
#include "check_daemon.h"
#include "vrrp_daemon.h"
#include "vrrp_parser.h"
#include "vrrp_if.h"
#include "global_parser.h"
#if HAVE_DECL_CLONE_NEWNET
#include "namespaces.h"
#endif
#include "scheduler.h"
#include "vrrp_netlink.h"
#include "git-commit.h"

#define	LOG_FACILITY_MAX	7
#define	VERSION_STRING		PACKAGE_NAME " v" PACKAGE_VERSION " (" GIT_DATE ")"
#define COPYRIGHT_STRING	"Copyright(C) 2001-" GIT_YEAR " Alexandre Cassen, <acassen@gmail.com>"
#define BUILD_OPTIONS		CONFIGURATION_OPTIONS

#define CHILD_WAIT_SECS	5

/* global var */
const char *version_string = VERSION_STRING;		/* keepalived version */
char *conf_file = KEEPALIVED_CONFIG_FILE;		/* Configuration file */
int log_facility = LOG_DAEMON;				/* Optional logging facilities */
bool reload;						/* Set during a reload */
char *main_pidfile;					/* overrule default pidfile */
static bool free_main_pidfile;
#ifdef _WITH_LVS_
pid_t checkers_child = -1;				/* Healthcheckers child process ID */
char *checkers_pidfile;					/* overrule default pidfile */
static bool free_checkers_pidfile;
#endif
#ifdef _WITH_VRRP_
pid_t vrrp_child = -1;					/* VRRP child process ID */
char *vrrp_pidfile;					/* overrule default pidfile */
static bool free_vrrp_pidfile;
#endif
unsigned long daemon_mode;				/* VRRP/CHECK subsystem selection */
#ifdef _WITH_SNMP_
bool snmp;						/* Enable SNMP support */
const char *snmp_socket;				/* Socket to use for SNMP agent */
#endif
static char *syslog_ident;				/* syslog ident if not default */
char *instance_name;					/* keepalived instance name */
bool use_pid_dir;					/* Put pid files in /var/run/keepalived */
<<<<<<< HEAD
size_t getpwnam_buf_len;				/* Buffer length needed for getpwnam_r/getgrname_r */
=======
uid_t default_script_uid;				/* Default user/group for script execution */
gid_t default_script_gid;
>>>>>>> 7f5ab708
unsigned os_major;					/* Kernel version */
unsigned os_minor;
unsigned os_release;

#if HAVE_DECL_CLONE_NEWNET
char *network_namespace;				/* The network namespace we are running in */
bool namespace_with_ipsets;				/* Override for using namespaces and ipsets with Linux < 3.13 */
static char *override_namespace;			/* If namespace specified on command line */
#endif

/* Log facility table */
static struct {
	int facility;
} LOG_FACILITY[LOG_FACILITY_MAX + 1] = {
	{LOG_LOCAL0}, {LOG_LOCAL1}, {LOG_LOCAL2}, {LOG_LOCAL3},
	{LOG_LOCAL4}, {LOG_LOCAL5}, {LOG_LOCAL6}, {LOG_LOCAL7}
};

/* Control producing core dumps */
static bool set_core_dump_pattern = false;
static bool create_core_dump = false;
static const char *core_dump_pattern = "core";
static char *orig_core_dump_pattern = NULL;

#ifdef _TIMER_DEBUG_
extern void print_smtp_addresses(void);
extern void print_check_daemon_addresses(void);
extern void print_check_dns_addresses(void);
extern void print_check_http_addresses(void);
extern void print_check_misc_addresses(void);
extern void print_check_smtp_addresses(void);
extern void print_check_tcp_addresses(void);
#ifdef _WITH_DBUS_
extern void print_vrrp_dbus_addresses(void);
#endif
extern void print_vrrp_if_addresses(void);
extern void print_vrrp_netlink_addresses(void);
extern void print_vrrp_daemon_addresses(void);
extern void print_check_ssl_addresses(void);
extern void print_vrrp_scheduler_addresses(void);

void global_print(void)
{
	print_smtp_addresses();
	print_check_daemon_addresses();
	print_check_dns_addresses();
	print_check_http_addresses();
	print_check_misc_addresses();
	print_check_smtp_addresses();
	print_check_tcp_addresses();
#ifdef _WITH_DBUS_
	print_vrrp_dbus_addresses();
#endif
	print_vrrp_if_addresses();
	print_vrrp_netlink_addresses();
	print_vrrp_daemon_addresses();
	print_check_ssl_addresses();
	print_vrrp_scheduler_addresses();
}
#endif

void
free_parent_mallocs_startup(bool am_child)
{
	if (am_child) {
#if HAVE_DECL_CLONE_NEWNET
		free_dirname();
#endif
#ifndef _MEM_CHECK_LOG_
		FREE_PTR(syslog_ident);
#else
		free(syslog_ident);
#endif
	}

	if (free_main_pidfile) {
		FREE_PTR(main_pidfile);
		free_main_pidfile = false;
	}
}

void
free_parent_mallocs_exit(void)
{
#if HAVE_DECL_CLONE_NEWNET
	FREE_PTR(network_namespace);
#endif

#ifdef _WITH_VRRP_
	if (free_vrrp_pidfile)
		FREE_PTR(vrrp_pidfile);
#endif
#ifdef _WITH_LVS_
	if (free_checkers_pidfile)
		FREE_PTR(checkers_pidfile);
#endif

	FREE_PTR(instance_name);
	FREE_PTR(config_id);
}

char *
make_syslog_ident(const char* name)
{
	size_t ident_len = strlen(name) + 1;
	char *ident;

#if HAVE_DECL_CLONE_NEWNET
	if (network_namespace)
		ident_len += strlen(network_namespace) + 1;
#endif
	if (instance_name)
		ident_len += strlen(instance_name) + 1;

	/* If we are writing MALLOC/FREE info to the log, we have
	 * trouble FREEing the syslog_ident */
#ifndef _MEM_CHECK_LOG_
	ident = MALLOC(ident_len);
#else
	ident = malloc(ident_len);
#endif

	if (!ident)
		return NULL;

	strcpy(ident, name);
#if HAVE_DECL_CLONE_NEWNET
	if (network_namespace) {
		strcat(ident, "_");
			strcat(ident, network_namespace);
		}
#endif
	if (instance_name) {
		strcat(ident, "_");
		strcat(ident, instance_name);
	}

	return ident;
}

static char *
make_pidfile_name(const char* start, const char* instance, const char* extn)
{
	size_t len;
	char *name;

	len = strlen(start) + 1;
	if (instance)
		len += strlen(instance) + 1;
	if (extn)
		len += strlen(extn);

	name = MALLOC(len);
	if (!name) {
		log_message(LOG_INFO, "Unable to make pidfile name for %s", start);
		return NULL;
	}

	strcpy(name, start);
	if (instance) {
		strcat(name, "_");
		strcat(name, instance);
	}
	if (extn)
		strcat(name, extn);

	return name;
}

static bool
find_keepalived_child(pid_t pid, char const **prog_name)
{
#ifdef _WITH_LVS_
	if (pid == checkers_child) {
		*prog_name = PROG_CHECK;
		return true;
	}
#endif
#ifdef _WITH_VRRP_
	if (pid == vrrp_child) {
		*prog_name = PROG_VRRP;
		return true;
	}
#endif
	return false;
}

#if HAVE_DECL_CLONE_NEWNET
static vector_t *
global_init_keywords(void)
{
	/* global definitions mapping */
	init_global_keywords(false);

#ifdef _WITH_VRRP_
	init_vrrp_keywords(false);
#endif
#ifdef _WITH_LVS_
	init_check_keywords(false);
#endif

	return keywords;
}

static void
read_config_file(void)
{
	init_data(conf_file, global_init_keywords);
}
#endif

/* Daemon stop sequence */
static void
stop_keepalived(void)
{
#ifndef _DEBUG_
	/* Just cleanup memory & exit */
	signal_handler_destroy();
	thread_destroy_master(master);

#ifdef _WITH_VRRP_
	if (__test_bit(DAEMON_VRRP, &daemon_mode))
		pidfile_rm(vrrp_pidfile);
#endif

#ifdef _WITH_LVS_
	if (__test_bit(DAEMON_CHECKERS, &daemon_mode))
		pidfile_rm(checkers_pidfile);
#endif

	pidfile_rm(main_pidfile);
#endif
}

/* Daemon init sequence */
static void
start_keepalived(void)
{
#ifdef _WITH_LVS_
	/* start healthchecker child */
	if (__test_bit(DAEMON_CHECKERS, &daemon_mode))
		start_check_child();
#endif
#ifdef _WITH_VRRP_
	/* start vrrp child */
	if (__test_bit(DAEMON_VRRP, &daemon_mode))
		start_vrrp_child();
#endif
}

/* SIGHUP/USR1/USR2 handler */
#ifndef _DEBUG_
static void
propogate_signal(__attribute__((unused)) void *v, int sig)
{
	bool unsupported_change = false;

	if (sig == SIGHUP) {
		/* Make sure there isn't an attempt to change the network namespace or instance name */
#if HAVE_DECL_CLONE_NEWNET
		char *old_network_namespace = network_namespace;
		network_namespace = NULL;
#endif
		char *old_instance_name = instance_name;
		instance_name = NULL;

		/* The only parameters handled are net_namespace and instance_name */
		read_config_file();

#if HAVE_DECL_CLONE_NEWNET
		if (!!old_network_namespace != !!network_namespace ||
		    (network_namespace && strcmp(old_network_namespace, network_namespace))) {
			log_message(LOG_INFO, "Cannot change network namespace at a reload - please restart %s", PACKAGE);
			unsupported_change = true;
		}
		FREE_PTR(network_namespace);
		network_namespace = old_network_namespace;
#endif

		if (!!old_instance_name != !!instance_name ||
		    (instance_name && strcmp(old_instance_name, instance_name))) {
			log_message(LOG_INFO, "Cannot change instance name at a reload - please restart %s", PACKAGE);
			unsupported_change = true;
		}
		FREE_PTR(instance_name);
		instance_name = old_instance_name;

		if (unsupported_change)
			return;
	}

	/* Signal child process */
#ifdef _WITH_VRRP_
	if (vrrp_child > 0)
		kill(vrrp_child, sig);
#endif
#ifdef _WITH_LVS_
	if (checkers_child > 0 && sig == SIGHUP)
		kill(checkers_child, sig);
#endif
}

/* Terminate handler */
static void
sigend(__attribute__((unused)) void *v, __attribute__((unused)) int sig)
{
	int status;
	int ret;
	int wait_count = 0;
	struct timeval start_time, now;
#ifdef HAVE_SIGNALFD
	struct timeval timeout = {
		.tv_sec = CHILD_WAIT_SECS,
		.tv_usec = 0
	};
	int signal_fd = signal_rfd();
	fd_set read_set;
	struct signalfd_siginfo siginfo;
	sigset_t sigmask;
#else
	sigset_t old_set, child_wait;
	struct timespec timeout = {
		.tv_sec = CHILD_WAIT_SECS,
		.tv_nsec = 0
	};
#endif

	/* register the terminate thread */
	thread_add_terminate_event(master);

	log_message(LOG_INFO, "Stopping");

#ifdef HAVE_SIGNALFD
	/* We only want to receive SIGCHLD now */
	sigemptyset(&sigmask);
	sigaddset(&sigmask, SIGCHLD);
	signalfd(signal_fd, &sigmask, 0);
	FD_ZERO(&read_set);
#else
	sigprocmask(0, NULL, &old_set);
	if (!sigismember(&old_set, SIGCHLD)) {
		sigemptyset(&child_wait);
		sigaddset(&child_wait, SIGCHLD);
		sigprocmask(SIG_BLOCK, &child_wait, NULL);
	}
#endif

#ifdef _WITH_VRRP_
	if (vrrp_child > 0) {
		kill(vrrp_child, SIGTERM);
		wait_count++;
	}
#endif
#ifdef _WITH_LVS_
	if (checkers_child > 0) {
		kill(checkers_child, SIGTERM);
		wait_count++;
	}
#endif

	gettimeofday(&start_time, NULL);
	while (wait_count) {
#ifdef HAVE_SIGNALFD
		FD_SET(signal_fd, &read_set);
		ret = select(signal_fd + 1, &read_set, NULL, NULL, &timeout);
		if (ret == 0)
			break;
		if (ret == -1) {
			if (errno == EINTR)
				continue;

			log_message(LOG_INFO, "Terminating select returned errno %d", errno);
			break;
		}

		if (!FD_ISSET(signal_fd, &read_set)) {
			log_message(LOG_INFO, "Terminating select did not return select_fd");
			continue;
		}

		if (read(signal_fd, &siginfo, sizeof(siginfo)) != sizeof(siginfo)) {
			log_message(LOG_INFO, "Terminating signal read did not read entire siginfo");
			break;
		}

		status = siginfo.ssi_code == CLD_EXITED ? W_EXITCODE(siginfo.ssi_status, 0) :
			 siginfo.ssi_code == CLD_KILLED ? W_EXITCODE(0, siginfo.ssi_status) :
							   WCOREFLAG;

#ifdef _WITH_VRRP_
		if (vrrp_child > 0 && vrrp_child == (pid_t)siginfo.ssi_pid) {
			report_child_status(status, vrrp_child, PROG_VRRP);
			wait_count--;
		}
#endif

#ifdef _WITH_LVS_
		if (checkers_child > 0 && checkers_child == (pid_t)siginfo.ssi_pid) {
			report_child_status(status, checkers_child, PROG_CHECK);
			wait_count--;
		}
#endif
#else
		ret = sigtimedwait(&child_wait, NULL, &timeout);
		if (ret == -1) {
			if (errno == EINTR)
				continue;
			if (errno == EAGAIN)
				break;
		}

#ifdef _WITH_VRRP_
		if (vrrp_child > 0 && vrrp_child == waitpid(vrrp_child, &status, WNOHANG)) {
			report_child_status(status, vrrp_child, PROG_VRRP);
			wait_count--;
		}
#endif

#ifdef _WITH_LVS_
		if (checkers_child > 0 && checkers_child == waitpid(checkers_child, &status, WNOHANG)) {
			report_child_status(status, checkers_child, PROG_CHECK);
			wait_count--;
		}
#endif
#endif

		if (wait_count) {
			gettimeofday(&now, NULL);
			timeout.tv_sec = CHILD_WAIT_SECS - (now.tv_sec - start_time.tv_sec);
#ifdef HAVE_SIGNALFD
			timeout.tv_usec = (start_time.tv_usec - now.tv_usec);
			if (timeout.tv_usec < 0) {
				timeout.tv_usec += 1000000L;
				timeout.tv_sec--;
			}
#else
			timeout.tv_nsec = (start_time.tv_usec - now.tv_usec) * 1000;
			if (timeout.tv_nsec < 0) {
				timeout.tv_nsec += 1000000000L;
				timeout.tv_sec--;
			}
#endif
			if (timeout.tv_sec < 0)
				break;
		}
	}

#ifndef HAVE_SIGNALFD
	if (!sigismember(&old_set, SIGCHLD))
		sigprocmask(SIG_UNBLOCK, &child_wait, NULL);
#endif
}

/* Initialize signal handler */
static void
signal_init(void)
{
	signal_handler_init();
	signal_set(SIGHUP, propogate_signal, NULL);
	signal_set(SIGUSR1, propogate_signal, NULL);
	signal_set(SIGUSR2, propogate_signal, NULL);
	signal_set(SIGINT, sigend, NULL);
	signal_set(SIGTERM, sigend, NULL);
	signal_ignore(SIGPIPE);
}
#endif

/* To create a core file when abrt is running (a RedHat distribution),
 * and keepalived isn't installed from an RPM package, edit the file
 * “/etc/abrt/abrt.conf”, and change the value of the field
 * “ProcessUnpackaged” to “yes”.
 *
 * Alternatively, use the -M command line option. */
static void
update_core_dump_pattern(const char *pattern_str)
{
	int fd;
	bool initialising = (orig_core_dump_pattern == NULL);

	/* CORENAME_MAX_SIZE in kernel source defines the maximum string length,
	 * see core_pattern[CORENAME_MAX_SIZE] in fs/coredump.c. Currently,
	 * (Linux 4.6) defineds it to be 128, but the definition is not exposed
	 * to user-space. */
#define	CORENAME_MAX_SIZE	128

	if (initialising)
		orig_core_dump_pattern = MALLOC(CORENAME_MAX_SIZE);

	fd = open ("/proc/sys/kernel/core_pattern", O_RDWR);

	if (fd == -1 ||
	    ( initialising && read(fd, orig_core_dump_pattern, CORENAME_MAX_SIZE - 1) == -1) ||
	    write(fd, pattern_str, strlen(pattern_str)) == -1) {
		log_message(LOG_INFO, "Unable to read/write core_pattern");

		if (fd != -1)
			close(fd);

		FREE(orig_core_dump_pattern);
		orig_core_dump_pattern = NULL;

		return;
	}

	close(fd);

	if (!initialising) {
		FREE(orig_core_dump_pattern);
		orig_core_dump_pattern = NULL;
	}
}

static void
core_dump_init(void)
{
	struct rlimit rlim;

	if (set_core_dump_pattern) {
		/* If we set the core_pattern here, we will attempt to restore it when we
		 * exit. This will be fine if it is a child of ours that core dumps, 
		 * but if we ourself core dump, then the core_pattern will not be restored */
		update_core_dump_pattern(core_dump_pattern);
	}

	if (create_core_dump) {
		rlim.rlim_cur = RLIM_INFINITY;
		rlim.rlim_max = RLIM_INFINITY;

		if (setrlimit(RLIMIT_CORE, &rlim) == -1)
			log_message(LOG_INFO, "Failed to set core file size");
	}
}
		
/* Usage function */
static void
usage(const char *prog)
{
	fprintf(stderr, "Usage: %s [OPTION...]\n", prog);
	fprintf(stderr, "  -f, --use-file=FILE          Use the specified configuration file\n");
#if defined _WITH_VRRP_ && defined _WITH_LVS_
	fprintf(stderr, "  -P, --vrrp                   Only run with VRRP subsystem\n");
	fprintf(stderr, "  -C, --check                  Only run with Health-checker subsystem\n");
#endif
	fprintf(stderr, "  -l, --log-console            Log messages to local console\n");
	fprintf(stderr, "  -D, --log-detail             Detailed log messages\n");
	fprintf(stderr, "  -S, --log-facility=[0-7]     Set syslog facility to LOG_LOCAL[0-7]\n");
	fprintf(stderr, "  -X, --release-vips           Drop VIP on transition from signal.\n");
	fprintf(stderr, "  -V, --dont-release-vrrp      Don't remove VRRP VIPs and VROUTEs on daemon stop\n");
	fprintf(stderr, "  -I, --dont-release-ipvs      Don't remove IPVS topology on daemon stop\n");
	fprintf(stderr, "  -R, --dont-respawn           Don't respawn child processes\n");
	fprintf(stderr, "  -n, --dont-fork              Don't fork the daemon process\n");
	fprintf(stderr, "  -d, --dump-conf              Dump the configuration data\n");
	fprintf(stderr, "  -p, --pid=FILE               Use specified pidfile for parent process\n");
#ifdef _WITH_VRRP_
	fprintf(stderr, "  -r, --vrrp_pid=FILE          Use specified pidfile for VRRP child process\n");
#endif
#ifdef _WITH_LVS_
	fprintf(stderr, "  -c, --checkers_pid=FILE      Use specified pidfile for checkers child process\n");
#endif
#ifdef _WITH_SNMP_
	fprintf(stderr, "  -x, --snmp                   Enable SNMP subsystem\n");
	fprintf(stderr, "  -A, --snmp-agent-socket=FILE Use the specified socket for master agent\n");
#endif
#if HAVE_DECL_CLONE_NEWNET
	fprintf(stderr, "  -s, --namespace=NAME         Run in network namespace NAME (overrides config)\n");
#endif
	fprintf(stderr, "  -m, --core-dump              Produce core dump if terminate abnormally\n");
	fprintf(stderr, "  -M, --core-dump-pattern=PATN Also set /proc/sys/kernel/core_pattern to PATN (default 'core')\n");
#ifdef _MEM_CHECK_LOG_
	fprintf(stderr, "  -L, --mem-check-log          Log malloc/frees to syslog\n");
#endif
	fprintf(stderr, "  -i, --config_id id           Skip any configuration lines beginning '@' that don't match id\n");
	fprintf(stderr, "  -v, --version                Display the version number\n");
	fprintf(stderr, "  -h, --help                   Display this help message\n");
}

/* Command line parser */
static bool
parse_cmdline(int argc, char **argv)
{
	int c;
	bool reopen_log = false;

	struct option long_options[] = {
		{"use-file",          required_argument, 0, 'f'},
#if defined _WITH_VRRP_ && defined _WITH_LVS_
		{"vrrp",              no_argument,       0, 'P'},
		{"check",             no_argument,       0, 'C'},
#endif
		{"log-console",       no_argument,       0, 'l'},
		{"log-detail",        no_argument,       0, 'D'},
		{"log-facility",      required_argument, 0, 'S'},
		{"release-vips",      no_argument,       0, 'X'},
		{"dont-release-vrrp", no_argument,       0, 'V'},
		{"dont-release-ipvs", no_argument,       0, 'I'},
		{"dont-respawn",      no_argument,       0, 'R'},
		{"dont-fork",         no_argument,       0, 'n'},
		{"dump-conf",         no_argument,       0, 'd'},
		{"pid",               required_argument, 0, 'p'},
#ifdef _WITH_VRRP_
		{"vrrp_pid",          required_argument, 0, 'r'},
#endif
#ifdef _WITH_LVS_
		{"checkers_pid",      required_argument, 0, 'c'},
#endif
#ifdef _WITH_SNMP_
		{"snmp",              no_argument,       0, 'x'},
		{"snmp-agent-socket", required_argument, 0, 'A'},
#endif
		{"core-dump",         no_argument,       0, 'm'},
		{"core-dump-pattern", optional_argument, 0, 'M'},
#ifdef _MEM_CHECK_LOG_
		{"mem-check-log",     no_argument,       0, 'L'},
#endif
#if HAVE_DECL_CLONE_NEWNET
		{"namespace",         required_argument, 0, 's'},
#endif	
		{"config-id",         required_argument, 0, 'i'},
		{"version",           no_argument,       0, 'v'},
		{"help",              no_argument,       0, 'h'},
		{0, 0, 0, 0}
	};

	while ((c = getopt_long(argc, argv, "vhlndVIDRS:f:p:i:mM"
#if defined _WITH_VRRP_ && defined _WITH_LVS_
					    "PC"
#endif
#ifdef _WITH_VRRP_ 
					    "r:"
#endif
#ifdef _WITH_LVS_
					    "c:"
#endif
#ifdef _WITH_SNMP_
					    "xA:"
#endif
#ifdef _MEM_CHECK_LOG_
					    "L"
#endif
#if HAVE_DECL_CLONE_NEWNET
					    "s:"
#endif
				, long_options, NULL)) != EOF) {
		switch (c) {
		case 'v':
			fprintf(stderr, "%s", version_string);
#ifdef GIT_COMMIT
			fprintf(stderr, ", git commit %s", GIT_COMMIT);
#endif
			fprintf(stderr, "\n\n%s\n\n", COPYRIGHT_STRING);
			fprintf(stderr, "Build options: %s\n", BUILD_OPTIONS);
			exit(0);
			break;
		case 'h':
			usage(argv[0]);
			exit(0);
			break;
		case 'l':
			__set_bit(LOG_CONSOLE_BIT, &debug);
			reopen_log = true;
			break;
		case 'n':
			__set_bit(DONT_FORK_BIT, &debug);
			break;
		case 'd':
			__set_bit(DUMP_CONF_BIT, &debug);
			break;
		case 'V':
			__set_bit(DONT_RELEASE_VRRP_BIT, &debug);
			break;
		case 'I':
			__set_bit(DONT_RELEASE_IPVS_BIT, &debug);
			break;
		case 'D':
			__set_bit(LOG_DETAIL_BIT, &debug);
			break;
		case 'R':
			__set_bit(DONT_RESPAWN_BIT, &debug);
			break;
		case 'X':
			__set_bit(RELEASE_VIPS_BIT, &debug);
			break;
		case 'S':
			log_facility = LOG_FACILITY[atoi(optarg)].facility;
			reopen_log = true;
			break;
		case 'f':
			conf_file = optarg;
			break;
#if defined _WITH_VRRP_ && defined _WITH_LVS_
		case 'P':
			daemon_mode = 0;
			__set_bit(DAEMON_VRRP, &daemon_mode);
			break;
		case 'C':
			daemon_mode = 0;
			__set_bit(DAEMON_CHECKERS, &daemon_mode);
			break;
#endif
		case 'p':
			main_pidfile = optarg;
			break;
#ifdef _WITH_LVS_
		case 'c':
			checkers_pidfile = optarg;
			break;
#endif
#ifdef _WITH_VRRP_
		case 'r':
			vrrp_pidfile = optarg;
			break;
#endif
#ifdef _WITH_SNMP_
		case 'x':
			snmp = 1;
			break;
		case 'A':
			snmp_socket = optarg;
			break;
#endif
		case 'M':
			set_core_dump_pattern = true;
			if (optarg && optarg[0])
				core_dump_pattern = optarg;
		case 'm':
			create_core_dump = true;
			break;
#ifdef _MEM_CHECK_LOG_
		case 'L':
			__set_bit(MEM_CHECK_LOG_BIT, &debug);
			break;
#endif
#if HAVE_DECL_CLONE_NEWNET
		case 's':
			override_namespace = MALLOC(strlen(optarg) + 1);
			strcpy(override_namespace, optarg);
			break;
#endif
		case 'i':
			FREE_PTR(config_id);
			config_id = MALLOC(strlen(optarg) + 1);
			strcpy(config_id, optarg);
			break;
		default:
			exit(0);
			break;
		}
	}

	if (optind < argc) {
		printf("Unexpected argument(s): ");
		while (optind < argc)
			printf("%s ", argv[optind++]);
		printf("\n");
	}

	return reopen_log;
}

/* Entry point */
int
keepalived_main(int argc, char **argv)
{
	bool report_stopped = true;
	struct utsname uname_buf;
	char *end;
	long buf_len;

	/* Init debugging level */
	debug = 0;

	/* We are the parent process */
	prog_type = PROG_TYPE_PARENT;

	/* Initialise pointer to child finding function */
	set_child_finder(find_keepalived_child);

	/* Initialise daemon_mode */
#ifdef _WITH_VRRP_
	__set_bit(DAEMON_VRRP, &daemon_mode);
#endif
#ifdef _WITH_LVS_
	__set_bit(DAEMON_CHECKERS, &daemon_mode);
#endif

	/* Open log with default settings so we can log initially */
	openlog(PACKAGE_NAME, LOG_PID, log_facility);

#ifdef _MEM_CHECK_
	mem_log_init(PACKAGE_NAME, "Parent process");
#endif

	/*
	 * Parse command line and set debug level.
	 * bits 0..7 reserved by main.c
	 */
	if (parse_cmdline(argc, argv)) {
		closelog();
		openlog(PACKAGE_NAME, LOG_PID | ((__test_bit(LOG_CONSOLE_BIT, &debug)) ? LOG_CONS : 0) , log_facility);
	}

	if (__test_bit(LOG_CONSOLE_BIT, &debug))
		enable_console_log();

#ifdef GIT_COMMIT
	log_message(LOG_INFO, "Starting %s, git commit %s", version_string, GIT_COMMIT);
#else
	log_message(LOG_INFO, "Starting %s", version_string);
#endif

	/* Handle any core file requirements */
	core_dump_init();

	netlink_set_recv_buf_size();

	set_default_script_user();

	/* Get buffer length needed for getpwnam_r/getgrnam_r */
	if ((buf_len = sysconf(_SC_GETPW_R_SIZE_MAX)) == -1)
		getpwnam_buf_len = 1024;	/* A safe default if no value is returned */
	else
		getpwnam_buf_len = (size_t)buf_len;
	if ((buf_len = sysconf(_SC_GETGR_R_SIZE_MAX)) != -1 &&
	    (size_t)buf_len > getpwnam_buf_len)
		getpwnam_buf_len = (size_t)buf_len;

	/* Some functionality depends on kernel version, so get the version here */
	if (uname(&uname_buf))
		log_message(LOG_INFO, "Unable to get uname() information - error %d", errno);
	else {
		os_major = (unsigned)strtoul(uname_buf.release, &end, 10);
		if (*end != '.')
			os_major = 0;
		else {
			os_minor = (unsigned)strtoul(end + 1, &end, 10);
			if (*end != '.')
				os_major = 0;
			else {
				os_release = (unsigned)strtoul(end + 1, &end, 10);
				if (*end && *end != '-')
					os_major = 0;
			}
		}
		if (!os_major)
			log_message(LOG_INFO, "Unable to parse kernel version %s", uname_buf.release);

		/* config_id defaults to hostname */
		if (!config_id) {
			end = strchrnul(uname_buf.nodename, '.');
			config_id = MALLOC(end - uname_buf.nodename + 1);
			strncpy(config_id, uname_buf.nodename, end - uname_buf.nodename);
			config_id[end - uname_buf.nodename] = '\0';
		}
	}

	/* Check we can read the configuration file(s).
	   NOTE: the working directory will be / if we
	   forked, but will be the current working directory
	   when keepalived was run if we haven't forked.
	   This means that if any config file names are not
	   absolute file names, the behaviour will be different
	   depending on whether we forked or not. */
	if (!check_conf_file(conf_file))
		goto end;

	read_config_file();

#if HAVE_DECL_CLONE_NEWNET
	if (override_namespace) {
		if (network_namespace) {
			log_message(LOG_INFO, "Overriding config net_namespace '%s' with command line namespace '%s'", network_namespace, override_namespace);
			FREE(network_namespace);
		}
		network_namespace = override_namespace;
		override_namespace = NULL;
	}
#endif

	if (instance_name
#if HAVE_DECL_CLONE_NEWNET
			  || network_namespace
#endif
					      ) {
		if ((syslog_ident = make_syslog_ident(PACKAGE_NAME))) {
			log_message(LOG_INFO, "Changing syslog ident to %s", syslog_ident);
			closelog();
			openlog(syslog_ident, LOG_PID | ((__test_bit(LOG_CONSOLE_BIT, &debug)) ? LOG_CONS : 0), log_facility);
		}
		else
			log_message(LOG_INFO, "Unable to change syslog ident");

		use_pid_dir = true;
	}

#ifdef _TIMER_DEBUG_
	global_print();
#endif

	if (use_pid_dir) {
		/* Create the directory for pid files */
		create_pid_dir();
	}

#if HAVE_DECL_CLONE_NEWNET
	if (network_namespace) {
		if (network_namespace && !set_namespaces(network_namespace)) {
			log_message(LOG_ERR, "Unable to set network namespace %s - exiting", network_namespace);
			goto end;
		}
	}
#endif

	if (instance_name) {
		if (!main_pidfile && (main_pidfile = make_pidfile_name(KEEPALIVED_PID_DIR KEEPALIVED_PID_FILE, instance_name, PID_EXTENSION)))
			free_main_pidfile = true;
#ifdef _WITH_LVS_
		if (!checkers_pidfile && (checkers_pidfile = make_pidfile_name(KEEPALIVED_PID_DIR CHECKERS_PID_FILE, instance_name, PID_EXTENSION)))
			free_checkers_pidfile = true;
#endif
#ifdef _WITH_VRRP_
		if (!vrrp_pidfile && (vrrp_pidfile = make_pidfile_name(KEEPALIVED_PID_DIR VRRP_PID_FILE, instance_name, PID_EXTENSION)))
			free_vrrp_pidfile = true;
#endif
	}

	if (use_pid_dir) {
		if (!main_pidfile)
			main_pidfile = KEEPALIVED_PID_DIR KEEPALIVED_PID_FILE PID_EXTENSION;
#ifdef _WITH_LVS_
		if (!checkers_pidfile)
			checkers_pidfile = KEEPALIVED_PID_DIR CHECKERS_PID_FILE PID_EXTENSION;
#endif
#ifdef _WITH_VRRP_
		if (!vrrp_pidfile)
			vrrp_pidfile = KEEPALIVED_PID_DIR VRRP_PID_FILE PID_EXTENSION;
#endif
	}
	else
	{
		if (!main_pidfile)
			main_pidfile = PID_DIR KEEPALIVED_PID_FILE PID_EXTENSION;
#ifdef _WITH_LVS_
		if (!checkers_pidfile)
			checkers_pidfile = PID_DIR CHECKERS_PID_FILE PID_EXTENSION;
#endif
#ifdef _WITH_VRRP_
		if (!vrrp_pidfile)
			vrrp_pidfile = PID_DIR VRRP_PID_FILE PID_EXTENSION;
#endif
	}

	/* Check if keepalived is already running */
	if (keepalived_running(daemon_mode)) {
		log_message(LOG_INFO, "daemon is already running");
		report_stopped = false;
		goto end;
	}

	/* daemonize process */
	if (!__test_bit(DONT_FORK_BIT, &debug))
		xdaemon(0, 0, 0);

	/* Set file creation mask */
	umask(0);

#ifdef _MEM_CHECK_
	enable_mem_log_termination();
#endif

	/* write the father's pidfile */
	if (!pidfile_write(main_pidfile, getpid()))
		goto end;

#ifndef _DEBUG_
	/* Signal handling initialization  */
	signal_init();
#endif

	/* Create the master thread */
	master = thread_make_master();

	/* Init daemon */
	signal_set(SIGCHLD, thread_child_handler, master);	/* Set this before creating children */
	start_keepalived();

#ifndef _DEBUG_
	/* Launch the scheduling I/O multiplexer */
	launch_scheduler();
#endif

	/* Finish daemon process */
	stop_keepalived();

	/*
	 * Reached when terminate signal catched.
	 * finally return from system
	 */
end:
	if (report_stopped) {
#ifdef GIT_COMMIT
		log_message(LOG_INFO, "Stopped %s, git commit %s", version_string, GIT_COMMIT);
#else
		log_message(LOG_INFO, "Stopped %s", version_string);
#endif
	}

#if HAVE_DECL_CLONE_NEWNET
	if (network_namespace)
		clear_namespaces();
#endif

	if (use_pid_dir)
		remove_pid_dir();

	/* Restore original core_pattern if necessary */
	if (orig_core_dump_pattern)
		update_core_dump_pattern(orig_core_dump_pattern);

	free_parent_mallocs_startup(false);
	free_parent_mallocs_exit();

	closelog();

#ifndef _MEM_CHECK_LOG_
	FREE_PTR(syslog_ident);
#else
	if (syslog_ident)
		free(syslog_ident);
#endif

	exit(0);
}<|MERGE_RESOLUTION|>--- conflicted
+++ resolved
@@ -93,12 +93,8 @@
 static char *syslog_ident;				/* syslog ident if not default */
 char *instance_name;					/* keepalived instance name */
 bool use_pid_dir;					/* Put pid files in /var/run/keepalived */
-<<<<<<< HEAD
-size_t getpwnam_buf_len;				/* Buffer length needed for getpwnam_r/getgrname_r */
-=======
 uid_t default_script_uid;				/* Default user/group for script execution */
 gid_t default_script_gid;
->>>>>>> 7f5ab708
 unsigned os_major;					/* Kernel version */
 unsigned os_minor;
 unsigned os_release;
