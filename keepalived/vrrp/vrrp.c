/*
 * Soft:        Keepalived is a failover program for the LVS project
 *              <www.linuxvirtualserver.org>. It monitor & manipulate
 *              a loadbalanced server pool using multi-layer checks.
 *
 * Part:        VRRP implementation of VRRPv2 as specified in rfc2338.
 *              VRRP is a protocol which elect a master server on a LAN. If the
 *              master fails, a backup server takes over.
 *              The original implementation has been made by jerome etienne.
 *
 * Author:      Alexandre Cassen, <acassen@linux-vs.org>
 *
 *              This program is distributed in the hope that it will be useful,
 *              but WITHOUT ANY WARRANTY; without even the implied warranty of
 *              MERCHANTABILITY or FITNESS FOR A PARTICULAR PURPOSE.
 *              See the GNU General Public License for more details.
 *
 *              This program is free software; you can redistribute it and/or
 *              modify it under the terms of the GNU General Public License
 *              as published by the Free Software Foundation; either version
 *              2 of the License, or (at your option) any later version.
 *
 * Copyright (C) 2001-2017 Alexandre Cassen, <acassen@gmail.com>
 */

#include "config.h"

/* System includes */
#include <errno.h>
#include <openssl/md5.h>
#include <unistd.h>
#include <sys/time.h>
#ifdef _WITH_VRRP_AUTH_
#include <netinet/in.h>
#endif
#include <netinet/ip.h>
#include <netinet/ip6.h>
#include <stdint.h>

/* local include */
#include "parser.h"

#include "vrrp_arp.h"
#include "vrrp_ndisc.h"
#include "vrrp_scheduler.h"
#include "vrrp_notify.h"
#include "vrrp.h"
#include "global_data.h"
#include "vrrp_data.h"
#include "vrrp_sync.h"
#include "vrrp_index.h"
#include "vrrp_track.h"
#ifdef _HAVE_VRRP_VMAC_
#include "vrrp_vmac.h"
#endif
#include "vrrp_if_config.h"
#ifdef _HAVE_LIBIPTC_
#include "vrrp_iptables.h"
#endif
#ifdef _WITH_SNMP_
#include "vrrp_snmp.h"
#endif
#include "list.h"
#include "logger.h"
#include "main.h"
#include "utils.h"
#include "bitops.h"
#include "keepalived_netlink.h"
#include "vrrp_print.h"
#if !HAVE_DECL_SOCK_CLOEXEC
#include "old_socket.h"
#endif
#ifdef _HAVE_FIB_ROUTING_
#include "vrrp_iprule.h"
#include "vrrp_iproute.h"
#endif
#ifdef _WITH_DBUS_
#include "vrrp_dbus.h"
#include "global_data.h"
#endif
#include "keepalived_magic.h"

/* Set if need to block ip addresses and are able to do so */
bool block_ipv4;
bool block_ipv6;

/* add/remove Virtual IP addresses */
static bool
vrrp_handle_ipaddress(vrrp_t * vrrp, int cmd, int type, bool force)
{
	if (__test_bit(LOG_DETAIL_BIT, &debug))
		log_message(LOG_INFO, "(%s) %s protocol %s", vrrp->iname,
		       (cmd == IPADDRESS_ADD) ? "setting" : "removing",
		       (type == VRRP_VIP_TYPE) ? "VIPs." : "E-VIPs.");
	return netlink_iplist((type == VRRP_VIP_TYPE) ? vrrp->vip : vrrp->evip, cmd, force);
}

#ifdef _HAVE_FIB_ROUTING_
/* add/remove Virtual routes */
static void
vrrp_handle_iproutes(vrrp_t * vrrp, int cmd)
{
	if (__test_bit(LOG_DETAIL_BIT, &debug))
		log_message(LOG_INFO, "(%s) %s protocol Virtual Routes",
		       vrrp->iname,
		       (cmd == IPROUTE_ADD) ? "setting" : "removing");
	netlink_rtlist(vrrp->vroutes, cmd);
}

/* add/remove Virtual rules */
static void
vrrp_handle_iprules(vrrp_t * vrrp, int cmd, bool force)
{
	if (__test_bit(LOG_DETAIL_BIT, &debug))
		log_message(LOG_INFO, "(%s) %s protocol Virtual Rules",
		       vrrp->iname,
		       (cmd == IPRULE_ADD) ? "setting" : "removing");
	netlink_rulelist(vrrp->vrules, cmd, force);
}
#endif

/* add/remove iptable drop rules based on accept mode */
static void
vrrp_handle_accept_mode(vrrp_t *vrrp, int cmd, bool force)
{
#ifdef _HAVE_LIBIPTC_
	int tries = 0;
	int res = 0;
#endif
	struct ipt_handle *h = NULL;

	if (vrrp->base_priority != VRRP_PRIO_OWNER && !vrrp->accept) {
		if (__test_bit(LOG_DETAIL_BIT, &debug))
			log_message(LOG_INFO, "(%s) %s protocol %s", vrrp->iname,
				(cmd == IPADDRESS_ADD) ? "setting" : "removing", "iptable drop rule");

#ifdef _HAVE_LIBIPTC_
		do {
#ifdef _LIBIPTC_DYNAMIC_
			if ((vrrp->family == AF_INET && using_libip4tc) ||
			    (vrrp->family == AF_INET6 && using_libip6tc))
#endif
				h = iptables_open();
#endif
			/* As accept is false, add iptable rule to drop packets destinated to VIPs and eVIPs */
			if (!LIST_ISEMPTY(vrrp->vip))
				handle_iptable_rule_to_iplist(h, vrrp->vip, cmd, force);
			if (!LIST_ISEMPTY(vrrp->evip))
				handle_iptable_rule_to_iplist(h, vrrp->evip, cmd, force);
#ifdef _HAVE_LIBIPTC_
#ifdef _LIBIPTC_DYNAMIC_
			if (h)
#endif
				res = iptables_close(h);
		} while (res == EAGAIN && ++tries < IPTABLES_MAX_TRIES);
#endif
		vrrp->iptable_rules_set = (cmd == IPADDRESS_ADD);
	}
}

/* Check that the scripts are secure */
static int
check_track_script_secure(vrrp_script_t *script, magic_t magic)
{
	int flags;

	if (script->insecure)
		return 0;

	flags = check_script_secure(&script->script, magic);

	/* Mark not to run if needs inhibiting */
	if (flags & SC_INHIBIT) {
		log_message(LOG_INFO, "Disabling track script %s due to insecure", script->sname);
		script->insecure = true;
	}
	else if (flags & SC_NOTFOUND) {
		log_message(LOG_INFO, "Disabling track script %s since not found/accessible", script->sname);
		script->insecure = true;
	}
	else if (!(flags & SC_EXECUTABLE))
		script->insecure = true;

	return flags;
}

static void
check_vrrp_script_security(void)
{
	element e, e1, next;
	vrrp_t *vrrp;
	vrrp_sgroup_t *sg;
	tracked_sc_t *track_script;
	vrrp_script_t *vscript;
	int script_flags = 0;
	magic_t magic;

	if (LIST_ISEMPTY(vrrp_data->vrrp))
		return;

	magic = ka_magic_open();

	/* Set the insecure flag of any insecure scripts */
	if (!LIST_ISEMPTY(vrrp_data->vrrp_script)) {
		for (e = LIST_HEAD(vrrp_data->vrrp_script); e; ELEMENT_NEXT(e)) {
			vscript = ELEMENT_DATA(e);
			script_flags |= check_track_script_secure(vscript, magic);
		}
	}

	for (e = LIST_HEAD(vrrp_data->vrrp); e; ELEMENT_NEXT(e)) {
		vrrp = ELEMENT_DATA(e);

		script_flags |= check_notify_script_secure(&vrrp->script_backup, magic);
		script_flags |= check_notify_script_secure(&vrrp->script_master, magic);
		script_flags |= check_notify_script_secure(&vrrp->script_fault, magic);
		script_flags |= check_notify_script_secure(&vrrp->script_stop, magic);
		script_flags |= check_notify_script_secure(&vrrp->script, magic);

		if (LIST_ISEMPTY(vrrp->track_script))
			continue;

		for (e1 = LIST_HEAD(vrrp->track_script); e1; e1 = next) {
			next = e1->next;
			track_script = ELEMENT_DATA(e1);

			if (track_script->scr->insecure) {
				/* Remove it from the vrrp instance's queue */
				free_list_element(vrrp->track_script, e1);
			}
		}
	}

	if (!LIST_ISEMPTY(vrrp_data->vrrp_sync_group)) {
		for (e = LIST_HEAD(vrrp_data->vrrp_sync_group); e; ELEMENT_NEXT(e)) {
			sg = ELEMENT_DATA(e);
			script_flags |= check_notify_script_secure(&sg->script_backup, magic);
			script_flags |= check_notify_script_secure(&sg->script_master, magic);
			script_flags |= check_notify_script_secure(&sg->script_fault, magic);
			script_flags |= check_notify_script_secure(&sg->script, magic);

			for (e1 = LIST_HEAD(sg->track_script); e1; e1 = next) {
				next = e1->next;
				track_script = ELEMENT_DATA(e1);

				if (track_script->scr->insecure) {
					/* Remove it from the vrrp sync group's queue */
					free_list_element(sg->track_script, e1);
				}
			}
		}
	}

	if (global_data->notify_fifo.script)
		script_flags |= check_notify_script_secure(&global_data->notify_fifo.script, magic);
	if (global_data->vrrp_notify_fifo.script)
		script_flags |= check_notify_script_secure(&global_data->vrrp_notify_fifo.script, magic);

	if (!script_security && script_flags & SC_ISSCRIPT) {
		log_message(LOG_INFO, "SECURITY VIOLATION - scripts are being executed but script_security not enabled.%s",
				script_flags & SC_INSECURE ? " There are insecure scripts." : "");
	}

	if (magic)
		ka_magic_close(magic);

	/* Now walk through the vrrp_script list, removing any that aren't used */
	for (e = LIST_HEAD(vrrp_data->vrrp_script); e; e = next) {
		next = e->next;
		vscript = ELEMENT_DATA(e);

		if (vscript->insecure)
			free_list_element(vrrp_data->vrrp_script, e);
	}
}

/* IP header length */
static inline size_t
vrrp_iphdr_len(void)
{
	return sizeof(struct iphdr);
}

#ifdef _WITH_VRRP_AUTH_
/* IPSEC AH header length */
static inline size_t
vrrp_ipsecah_len(void)
{
	return sizeof(ipsec_ah_t);
}
#endif

/* VRRP header length */
static size_t
vrrp_pkt_len(vrrp_t * vrrp)
{
	size_t len = sizeof(vrrphdr_t);

	/* Our implementation of IPv6 with VRRP version 2 doesn't include the 8 byte auth field */
	if (vrrp->family == AF_INET) {
		if (vrrp->version == VRRP_VERSION_2)
			len += VRRP_AUTH_LEN;
		len += ((!LIST_ISEMPTY(vrrp->vip)) ? LIST_SIZE(vrrp->vip) * sizeof(struct in_addr) : 0);
	}
	else if (vrrp->family == AF_INET6)
		len += ((!LIST_ISEMPTY(vrrp->vip)) ? LIST_SIZE(vrrp->vip) * sizeof(struct in6_addr) : 0);

	return len;
}

/* VRRP header pointer from buffer */
vrrphdr_t *
vrrp_get_header(sa_family_t family, char *buf, unsigned *proto)
{
	struct iphdr *iph;
	vrrphdr_t *hd = NULL;

	if (family == AF_INET) {
		iph = (struct iphdr *) buf;

		/* Fill the VRRP header */
#ifdef _WITH_VRRP_AUTH_
		if (iph->protocol == IPPROTO_AH) {
			*proto = IPPROTO_AH;
			hd = (vrrphdr_t *) ((char *) iph + (iph->ihl << 2) +
					   vrrp_ipsecah_len());
		}
		else
#endif
		{
			*proto = IPPROTO_VRRP;
			hd = (vrrphdr_t *) ((char *) iph + (iph->ihl << 2));
		}
	} else if (family == AF_INET6) {
		*proto = IPPROTO_VRRP;
		hd = (vrrphdr_t *) buf;
	}

	return hd;
}

static void
vrrp_update_pkt(vrrp_t *vrrp, uint8_t prio, struct sockaddr_storage* addr)
{
	bool final_update;
	char *bufptr = vrrp->send_buffer;
	vrrphdr_t *hd;
	uint32_t new_saddr = 0;

	/* We will need to be called again if there is more than one unicast peer, so don't calculate checksums */
	final_update = (LIST_ISEMPTY(vrrp->unicast_peer) || !LIST_HEAD(vrrp->unicast_peer)->next || addr);

	if (vrrp->family == AF_INET) {
		bufptr += vrrp_iphdr_len();

#ifdef _WITH_VRRP_AUTH_
		if (vrrp->auth_type == VRRP_AUTH_AH)
			bufptr += vrrp_ipsecah_len();
#endif
	}

	hd = (vrrphdr_t *)bufptr;
	if (hd->priority != prio) {
		if (vrrp->family == AF_INET) {
			/* HC' = ~(~HC + ~m + m') */
			uint16_t *prio_addr = (uint16_t *)((char *)&hd->priority - (((char *)hd -(char *)&hd->priority) & 1));
			uint32_t acc = (uint32_t)((~hd->chksum & 0xffff) + (~(*prio_addr) & 0xffff));

			hd->priority = prio;

			/* finally compute vrrp checksum */
			acc += *prio_addr;
			acc = (acc & 0xffff) + (acc >> 16);
			acc += acc >> 16;

			hd->chksum = ~acc & 0xffff;
		}
		else
			hd->priority = prio;
	}

	if (vrrp->family == AF_INET) {
		struct iphdr *ip = (struct iphdr *) (vrrp->send_buffer);
		if (!addr) {
			/* kernel will fill in ID if left to 0, so we overflow to 1 */
			if (!++vrrp->ip_id)
				++vrrp->ip_id;
			ip->id = htons(vrrp->ip_id);
		}
		else {
			// If unicast address
			if (vrrp->version == VRRP_VERSION_2)
				ip->daddr = inet_sockaddrip4(addr);
#ifdef _WITH_UNICAST_CHKSUM_COMPAT_
			else if (vrrp->unicast_chksum_compat >= CHKSUM_COMPATIBILITY_MIN_COMPAT) {
				/* The checksum is calculated using the standard unicast address */
				ip->daddr = inet_sockaddrip4(addr);
			}
#endif
			else {
				/* Update the destination address, and the checksum */
				uint32_t acc = (~hd->chksum & 0xffff) + (~(ip->daddr >> 16 ) & 0xffff) + (~ip->daddr & 0xffff);

				ip->daddr = inet_sockaddrip4(addr);

				acc += (ip->daddr >> 16) + (ip->daddr & 0xffff);

				/* finally compute vrrp checksum */
				acc = (acc & 0xffff) + (acc >> 16);
				acc += acc >> 16;

				hd->chksum = ~acc & 0xffff;
			}
		}

		/* Has the source address changed? */
		if (!vrrp->saddr_from_config &&
		    ip->saddr != ((struct sockaddr_in *)&vrrp->saddr)->sin_addr.s_addr) {
			if (vrrp->version == VRRP_VERSION_2)
				ip->saddr = ((struct sockaddr_in*)&vrrp->saddr)->sin_addr.s_addr;
			else {
				uint32_t acc = (~hd->chksum & 0xffff) + (~(ip->saddr >> 16 ) & 0xffff) + (~ip->saddr & 0xffff);

				ip->saddr = ((struct sockaddr_in*)&vrrp->saddr)->sin_addr.s_addr;

				acc += (ip->saddr >> 16) + (ip->saddr & 0xffff);

				/* finally compute vrrp checksum */
				acc = (acc & 0xffff) + (acc >> 16);
				acc += acc >> 16;

				hd->chksum = ~acc & 0xffff;

				new_saddr = ip->saddr;
			}
		}

#ifdef _WITH_VRRP_AUTH_
		if (vrrp->auth_type == VRRP_AUTH_AH) {
			ICV_mutable_fields ip_mutable_fields;
			unsigned char digest[MD5_DIGEST_LENGTH];
			ipsec_ah_t *ah = (ipsec_ah_t *) (vrrp->send_buffer + sizeof (struct iphdr));

			if (new_saddr)
				ah->spi = new_saddr;

			if (!addr) {
				/* Processing sequence number.
				   Cycled assumed if 0xFFFFFFFD reached. So the MASTER state is free for another srv.
				   Here can result a flapping MASTER state owner when max seq_number value reached.
				   => We REALLY REALLY REALLY don't need to worry about this. We only use authentication
				   for VRRPv2, for which the adver_int is specified in whole seconds, therefore the minimum
				   adver_int is 1 second. 2^32-3 seconds is 4294967293 seconds, or in excess of 136 years,
				   so since the sequence number always starts from 0, we are not going to reach the limit.
				   In the current implementation if counter has cycled, we stop sending adverts and
				   become BACKUP. We are ever the optimist and think we might run continuously for over
				   136 years without someone redesigning their network!
				   If all the master are down we reset the counter for becoming MASTER.
				 */
				if (vrrp->ipsecah_counter.seq_number > 0xFFFFFFFD) {
					vrrp->ipsecah_counter.cycle = true;
				} else {
					vrrp->ipsecah_counter.seq_number++;
				}

				ah->seq_number = htonl(vrrp->ipsecah_counter.seq_number);
			}

			if (final_update) {
				/* backup the ip mutable fields */
				ip_mutable_fields.tos = ip->tos;
				ip_mutable_fields.ttl = ip->ttl;
				ip_mutable_fields.frag_off = ip->frag_off;

				/* zero the ip mutable fields */
				ip->tos = 0;
				ip->frag_off = 0;
				if (!LIST_ISEMPTY(vrrp->unicast_peer))
					ip->ttl = 0;
				/* Compute the ICV & trunc the digest to 96bits
				   => No padding needed.
				   -- rfc2402.3.3.3.1.1.1 & rfc2401.5
				 */
				memset(&ah->auth_data, 0, sizeof(ah->auth_data));
				hmac_md5((unsigned char *)vrrp->send_buffer, vrrp->send_buffer_size, vrrp->auth_data, sizeof (vrrp->auth_data), digest);
				memcpy(ah->auth_data, digest, HMAC_MD5_TRUNC);

				/* Restore the ip mutable fields */
				ip->tos = ip_mutable_fields.tos;
				ip->frag_off = ip_mutable_fields.frag_off;
				ip->ttl = ip_mutable_fields.ttl;
			}
		}
#endif
	}
}

#ifdef _WITH_VRRP_AUTH_
/*
 * IPSEC AH incoming packet check.
 * return false for a valid pkt, true otherwise.
 */
static bool
vrrp_in_chk_ipsecah(vrrp_t * vrrp, char *buffer)
{
	struct iphdr *ip = (struct iphdr *) (buffer);
	ipsec_ah_t *ah = (ipsec_ah_t *) ((char *) ip + (ip->ihl << 2));
	unsigned char digest[MD5_DIGEST_LENGTH];
	char backup_auth_data[sizeof(ah->auth_data)];

	/*
	 * First compute an ICV to compare with the one present in AH pkt.
	 * If they don't match, we can't consider any fields in the received
	 * packet to be valid.
	 */

	/* zero the ip mutable fields */
	ip->tos = 0;
	ip->frag_off = 0;
	ip->check = 0;
	if (!LIST_ISEMPTY(vrrp->unicast_peer))
		ip->ttl = 0;
	memcpy(backup_auth_data, ah->auth_data, sizeof (ah->auth_data));
	memset(ah->auth_data, 0, sizeof (ah->auth_data));
	memset(digest, 0, MD5_DIGEST_LENGTH);

	/* Compute the ICV */
	hmac_md5((unsigned char *) buffer,
		 vrrp_iphdr_len() + vrrp_ipsecah_len() + vrrp_pkt_len(vrrp)
		 , vrrp->auth_data, sizeof (vrrp->auth_data)
		 , digest);

	if (memcmp(backup_auth_data, digest, HMAC_MD5_TRUNC) != 0) {
		log_message(LOG_INFO, "(%s) IPSEC-AH : invalid"
				      " IPSEC HMAC-MD5 value. Due to fields mutation"
				      " or bad password !",
			    vrrp->iname);
		return true;
	}

	/* Now verify that the SPI value is equal to src IP */
	if (ah->spi != ip->saddr) {
		log_message(LOG_INFO, "IPSEC AH : invalid IPSEC SPI value. %d and expect %d",
			    ip->saddr, ah->spi);
		return true;
	}

// TODO - If SPI doesn't match previous SPI, we are starting again
	/*
	 * then proceed with the sequence number to prevent against replay attack.
	 */
	if (ntohl(ah->seq_number) > vrrp->ipsecah_counter.seq_number)
		vrrp->ipsecah_counter.seq_number = ntohl(ah->seq_number);
	else {
		log_message(LOG_INFO, "(%s) IPSEC-AH : sequence number %d"
					" already processed. Packet dropped. Local(%d)",
					vrrp->iname, ntohl(ah->seq_number),
					vrrp->ipsecah_counter.seq_number);
		return true;
	}

	return false;
}
#endif

/* check if ipaddr is present in VIP buffer */
static int
vrrp_in_chk_vips(vrrp_t * vrrp, ip_address_t *ipaddress, unsigned char *buffer)
{
	size_t i;

	if (vrrp->family == AF_INET) {
		for (i = 0; i < LIST_SIZE(vrrp->vip); i++) {
			if (!memcmp(&ipaddress->u.sin.sin_addr.s_addr, buffer + i * sizeof(struct in_addr), sizeof (struct in_addr)))
				return 1;
		}
	} else if (vrrp->family == AF_INET6) {
		for (i = 0; i < LIST_SIZE(vrrp->vip); i++) {
			if (!memcmp(&ipaddress->u.sin6_addr, buffer + i * sizeof(struct in6_addr), sizeof (struct in6_addr)))
				return 1;
		}
	}

	return 0;
}

/*
 * VRRP incoming packet check.
 * return VRRP_PACKET_OK if the pkt is valid, or
 *	  VRRP_PACKET_KO if packet invalid or
 *	  VRRP_PACKET_DROP if packet not relevant to us
 *	  VRRP_PACKET_OTHER if packet has wrong vrid
 *
 * Note: If we return anything other that VRRP_PACKET_OK, we should log the reason why
 */
static int
vrrp_in_chk(vrrp_t * vrrp, char *buffer, ssize_t buflen_ret, bool check_vip_addr)
{
	struct iphdr *ip;
	int ihl;
	size_t vrrppkt_len;
	unsigned adver_int = 0;
#ifdef _WITH_VRRP_AUTH_
	ipsec_ah_t *ah;
#endif
	vrrphdr_t *hd;
	unsigned char *vips;
	ip_address_t *ipaddress;
	element e;
	char addr_str[INET6_ADDRSTRLEN];
	ipv4_phdr_t ipv4_phdr;
	uint32_t acc_csum = 0;
	ip = NULL;
	struct sockaddr_storage *up_addr;
	size_t buflen, expected_len;
#ifdef _WITH_UNICAST_CHKSUM_COMPAT_
	bool chksum_error;
#endif

	if (buflen_ret < 0) {
		log_message(LOG_INFO, "recvmsg returned %zd", buflen_ret);
		return VRRP_PACKET_KO;
	}
	buflen = (size_t)buflen_ret;

	/* IPv4 related */
	if (vrrp->family == AF_INET) {
		/* To begin with, we just concern ourselves with the protocol headers */
		expected_len = vrrp_iphdr_len() + sizeof(vrrphdr_t);
#ifdef _WITH_VRRP_AUTH_
		if (vrrp->auth_type == VRRP_AUTH_AH)
			expected_len += vrrp_ipsecah_len();
#endif

		/*
		 * MUST verify that the received packet length is not shorter than
		 * the VRRP header
		 */
		if (buflen < expected_len) {
			log_message(LOG_INFO,
			       "(%s) ip/vrrp header too short. %zu and expect at least %zu",
			      vrrp->iname, buflen, expected_len);
			++vrrp->stats->packet_len_err;
			return VRRP_PACKET_KO;
		}

		ip = (struct iphdr *) (buffer);
		ihl = ip->ihl << 2;

#ifdef _WITH_VRRP_AUTH_
		if (vrrp->auth_type == VRRP_AUTH_AH) {
			ah = (ipsec_ah_t *) (buffer + ihl);
			hd = (vrrphdr_t *) ((char *) ah + vrrp_ipsecah_len());
		} else
#endif
			hd = (vrrphdr_t *) (buffer + ihl);

		/* Now calculate expected_len to include everything */
		expected_len += vrrp_pkt_len(vrrp) - sizeof(vrrphdr_t);

		/* MUST verify that the IP TTL is 255 */
		if (LIST_ISEMPTY(vrrp->unicast_peer) && ip->ttl != VRRP_IP_TTL) {
			log_message(LOG_INFO, "(%s) invalid ttl. %d and expect %d",
				vrrp->iname, ip->ttl, VRRP_IP_TTL);
			++vrrp->stats->ip_ttl_err;
#ifdef _WITH_SNMP_RFCV3_
			vrrp->stats->proto_err_reason = ipTtlError;
			vrrp_rfcv3_snmp_proto_err_notify(vrrp);
#endif
			return VRRP_PACKET_KO;
		}
	} else if (vrrp->family == AF_INET6) {
		/*
		 * MUST verify that the received packet length is greater than or
		 * equal to the VRRP header
		 */
		if (buflen < sizeof(vrrphdr_t)) {
			log_message(LOG_INFO,
			       "(%s) vrrp header too short. %zu and expect at least %zu",
			      vrrp->iname, buflen, sizeof(vrrphdr_t));
			++vrrp->stats->packet_len_err;
			return VRRP_PACKET_KO;
		}

		hd = (vrrphdr_t *) buffer;

		/* Set expected vrrp packet length */
		expected_len = sizeof(vrrphdr_t) + (LIST_ISEMPTY(vrrp->vip) ? 0 : LIST_SIZE(vrrp->vip)) * sizeof(struct in6_addr);
	} else {
		log_message(LOG_INFO, "(%s) configured address family is %d, which is neither AF_INET or AF_INET6. This is probably a bug - please report", vrrp->iname, vrrp->family);
		return VRRP_PACKET_KO;
	}

	if (vrrp->version == VRRP_VERSION_2) {
		/* Check that authentication of packet is correct */
		if (
#ifdef _WITH_VRRP_AUTH_
		    hd->v2.auth_type != VRRP_AUTH_AH &&
		    hd->v2.auth_type != VRRP_AUTH_PASS &&
#endif
		    hd->v2.auth_type != VRRP_AUTH_NONE) {
			log_message(LOG_INFO, "(%s) Invalid auth type: %d", vrrp->iname, hd->v2.auth_type);
			++vrrp->stats->invalid_authtype;
#ifdef _WITH_SNMP_RFCV2_
			vrrp_rfcv2_snmp_auth_err_trap(vrrp, ((struct sockaddr_in *)&vrrp->pkt_saddr)->sin_addr, invalidAuthType);
#endif
			return VRRP_PACKET_KO;
		}

#ifdef _WITH_VRRP_AUTH_
		/*
		 * MUST perform authentication specified by Auth Type
		 * check the authentication type
		 */
		if (vrrp->auth_type != hd->v2.auth_type) {
			log_message(LOG_INFO, "(%s) received a %d auth, expecting %d!",
			       vrrp->iname, hd->v2.auth_type, vrrp->auth_type);
			++vrrp->stats->authtype_mismatch;
#ifdef _WITH_SNMP_RFCV2_
			vrrp_rfcv2_snmp_auth_err_trap(vrrp, ((struct sockaddr_in *)&vrrp->pkt_saddr)->sin_addr, authTypeMismatch);
#endif
			return VRRP_PACKET_KO;
		}

		if (vrrp->auth_type == VRRP_AUTH_PASS) {
			/* check the authentication if it is a passwd */
			char *pw = (char *) ip + ntohs(ip->tot_len)
			    - sizeof (vrrp->auth_data);
			if (memcmp(pw, vrrp->auth_data, sizeof(vrrp->auth_data)) != 0) {
				log_message(LOG_INFO, "(%s) received an invalid passwd!", vrrp->iname);
				++vrrp->stats->auth_failure;
#ifdef _WITH_SNMP_RFCV2_
				vrrp_rfcv2_snmp_auth_err_trap(vrrp, ((struct sockaddr_in *)&vrrp->pkt_saddr)->sin_addr, authFailure);
#endif
				return VRRP_PACKET_KO;
			}
		}
		else if (hd->v2.auth_type == VRRP_AUTH_AH) {
			/* check the authentication if it is ipsec ah */
			if (vrrp_in_chk_ipsecah(vrrp, buffer)) {
				++vrrp->stats->auth_failure;
#ifdef _WITH_SNMP_RFCV2_
				vrrp_rfcv2_snmp_auth_err_trap(vrrp, ((struct sockaddr_in *)&vrrp->pkt_saddr)->sin_addr, authFailure);
#endif
				return VRRP_PACKET_KO;
			}

			/* NOTE: ah below is initialised above. Older versions of gcc may
			 * however warn that it may be used uninitialised. */
			if (vrrp->state == VRRP_STATE_BACK &&
			    ntohl(ah->seq_number) >= vrrp->ipsecah_counter.seq_number)
				vrrp->ipsecah_counter.cycle = false;
		}
#endif

		/*
		 * MUST verify that the Adver Interval in the packet is the same as
		 * the locally configured for this virtual router if VRRPv2
		 */
		if (vrrp->adver_int != hd->v2.adver_int * TIMER_HZ) {
			log_message(LOG_INFO, "(%s) advertisement interval mismatch mine=%d sec rcved=%d sec",
				vrrp->iname, vrrp->adver_int / TIMER_HZ, adver_int / TIMER_HZ);
			/* to prevent concurent VRID running => multiple master in 1 VRID */
			return VRRP_PACKET_DROP;
		}

	}

	/* MUST verify the VRRP version */
	if ((hd->vers_type >> 4) != vrrp->version) {
		log_message(LOG_INFO, "(%s) invalid version. %d and expect %d",
		       vrrp->iname, (hd->vers_type >> 4), vrrp->version);
#ifdef _WITH_SNMP_RFC_
		vrrp->stats->vers_err++;
#ifdef _WITH_SNMP_RFCV3_
		vrrp->stats->proto_err_reason = versionError;
		vrrp_rfcv3_snmp_proto_err_notify(vrrp);
#endif
#endif
		return VRRP_PACKET_KO;
	}

	/* verify packet type */
	if ((hd->vers_type & 0x0f) != VRRP_PKT_ADVERT) {
		log_message(LOG_INFO, "(%s) Invalid packet type. %d and expect %d",
			vrrp->iname, (hd->vers_type & 0x0f), VRRP_PKT_ADVERT);
		++vrrp->stats->invalid_type_rcvd;
		return VRRP_PACKET_KO;
	}

	/* MUST verify that the VRID is valid on the receiving interface_t */
	if (vrrp->vrid != hd->vrid) {
		log_message(LOG_INFO,
		       "(%s) received VRID mismatch. Received %d, Expected %d",
		       vrrp->iname, hd->vrid, vrrp->vrid);
#ifdef _WITH_SNMP_RFC_
		vrrp->stats->vrid_err++;
#ifdef _WITH_SNMP_RFCV3_
		vrrp->stats->proto_err_reason = vrIdError;
		vrrp_rfcv3_snmp_proto_err_notify(vrrp);
#endif
#endif
		return VRRP_PACKET_OTHER;
	}

	if ((LIST_ISEMPTY(vrrp->vip) && hd->naddr > 0) ||
	    (!LIST_ISEMPTY(vrrp->vip) && LIST_SIZE(vrrp->vip) != hd->naddr)) {
		log_message(LOG_INFO, "(%s) received an invalid ip number count %d, expected %d!",
			vrrp->iname, hd->naddr, LIST_ISEMPTY(vrrp->vip) ? 0 : LIST_SIZE(vrrp->vip));
		++vrrp->stats->addr_list_err;
		return VRRP_PACKET_KO;
	}

	if (vrrp->family == AF_INET && ntohs(ip->tot_len) != buflen) {
		log_message(LOG_INFO,
		       "(%s) ip_tot_len mismatch against received length. %d and received %zu",
		       vrrp->iname, ntohs(ip->tot_len), buflen);
		++vrrp->stats->packet_len_err;
		return VRRP_PACKET_KO;
	}

	if (expected_len != buflen) {
		log_message(LOG_INFO,
		       "(%s) Received packet length mismatch against expected. %zu and expect %zu",
		      vrrp->iname, buflen, expected_len);
		++vrrp->stats->packet_len_err;
		return VRRP_PACKET_KO;
	}

	/* MUST verify the VRRP checksum. Kernel takes care of checksum mismatch incase of IPv6. */
	if (vrrp->family == AF_INET) {
		vrrppkt_len = sizeof(vrrphdr_t) + hd->naddr * sizeof(struct in_addr);
		if (vrrp->version == VRRP_VERSION_3) {
			/* Create IPv4 pseudo-header */
			ipv4_phdr.src   = ip->saddr;
#ifdef _WITH_UNICAST_CHKSUM_COMPAT_
			ipv4_phdr.dst   = vrrp->unicast_chksum_compat <= CHKSUM_COMPATIBILITY_MIN_COMPAT
					  ? ip->daddr : global_data->vrrp_mcast_group4.sin_addr.s_addr;
#else
			ipv4_phdr.dst	= ip->daddr;
#endif
			ipv4_phdr.zero  = 0;
			ipv4_phdr.proto = IPPROTO_VRRP;
			ipv4_phdr.len   = htons(vrrppkt_len);

			in_csum((uint16_t *) &ipv4_phdr, sizeof(ipv4_phdr), 0, &acc_csum);
			if (in_csum((uint16_t *) hd, vrrppkt_len, acc_csum, NULL)) {
#ifdef _WITH_UNICAST_CHKSUM_COMPAT_
				chksum_error = true;
				if (vrrp->unicast_chksum_compat == CHKSUM_COMPATIBILITY_NONE) {
					ipv4_phdr.dst = global_data->vrrp_mcast_group4.sin_addr.s_addr;
					in_csum((uint16_t *) &ipv4_phdr, sizeof(ipv4_phdr), 0, &acc_csum);
					if (!in_csum((uint16_t *)hd, vrrppkt_len, acc_csum, NULL)) {
						/* Update the checksum for the pseudo header IP address */
						vrrp_update_pkt(vrrp, vrrp->effective_priority, (struct sockaddr_storage *)&global_data->vrrp_mcast_group4);

						/* Now we can specify that we are going to use the compatibility mode */
						vrrp->unicast_chksum_compat = CHKSUM_COMPATIBILITY_AUTO;

						log_message(LOG_INFO, "(%s) Setting unicast VRRPv3 checksum to old version", vrrp->iname);
						chksum_error = false;
					}
				}

				if (chksum_error)
#endif
				{
					log_message(LOG_INFO, "(%s) Invalid VRRPv3 checksum", vrrp->iname);
#ifdef _WITH_SNMP_RFC_
					vrrp->stats->chk_err++;
#ifdef _WITH_SNMP_RFCV3_
					vrrp->stats->proto_err_reason = checksumError;
					vrrp_rfcv3_snmp_proto_err_notify(vrrp);
#endif
#endif
					return VRRP_PACKET_KO;
				}
			}
		} else {
			vrrppkt_len += VRRP_AUTH_LEN;
			if (in_csum((uint16_t *) hd, vrrppkt_len, 0, NULL)) {
				log_message(LOG_INFO, "(%s) Invalid VRRPv2 checksum", vrrp->iname);
#ifdef _WITH_SNMP_RFC_
				vrrp->stats->chk_err++;
#ifdef _WITH_SNMP_RFCV3_
				vrrp->stats->proto_err_reason = checksumError;
				vrrp_rfcv3_snmp_proto_err_notify(vrrp);
#endif
#endif
				return VRRP_PACKET_KO;
			}
		}
	}

	/* Correct type, version, and length. Count as VRRP advertisement */
	++vrrp->stats->advert_rcvd;

	/* pointer to vrrp vips pkt zone */
	vips = (unsigned char *) ((char *) hd + sizeof(vrrphdr_t));

	if (check_vip_addr) {
		if (vrrp->family == AF_INET) {
			if (!LIST_ISEMPTY(vrrp->vip)) {
				/*
				 * MAY verify that the IP address(es) associated with the
				 * VRID are valid
				 */
				for (e = LIST_HEAD(vrrp->vip); e; ELEMENT_NEXT(e)) {
					ipaddress = ELEMENT_DATA(e);
					if (!vrrp_in_chk_vips(vrrp, ipaddress, vips)) {
						log_message(LOG_INFO, "(%s) ip address associated with VRID %d"
						       " not present in MASTER advert : %s",
						       vrrp->iname, vrrp->vrid,
						       inet_ntop2(ipaddress->u.sin.sin_addr.s_addr));
						++vrrp->stats->addr_list_err;
						return VRRP_PACKET_KO;
					}
				}
			}

			// check a unicast source address is in the unicast_peer list
			if (global_data->vrrp_check_unicast_src && !LIST_ISEMPTY(vrrp->unicast_peer)) {
				for (e = LIST_HEAD(vrrp->unicast_peer); e; ELEMENT_NEXT(e)) {
					up_addr = ELEMENT_DATA(e);
					if (((struct sockaddr_in *)&vrrp->pkt_saddr)->sin_addr.s_addr == ((struct sockaddr_in *)up_addr)->sin_addr.s_addr)
						break;
				}
				if (!e) {
					log_message(LOG_INFO, "(%s) unicast source address %s not a unicast peer",
						vrrp->iname, inet_ntop2(((struct sockaddr_in*)&vrrp->pkt_saddr)->sin_addr.s_addr));
					return VRRP_PACKET_KO;
				}
			}
		} else {	/* IPv6 */
			if (!LIST_ISEMPTY(vrrp->vip)) {
				/*
				 * MAY verify that the IP address(es) associated with the
				 * VRID are valid
				 */
				if (hd->naddr != LIST_SIZE(vrrp->vip)) {
					log_message(LOG_INFO,
						"(%s) receive an invalid ip number count associated with VRID!", vrrp->iname);
					++vrrp->stats->addr_list_err;
					return VRRP_PACKET_KO;
				}

				for (e = LIST_HEAD(vrrp->vip); e; ELEMENT_NEXT(e)) {
					ipaddress = ELEMENT_DATA(e);
					if (!vrrp_in_chk_vips(vrrp, ipaddress, vips)) {
						log_message(LOG_INFO, "(%s) ip address associated with VRID %d"
							    " not present in MASTER advert : %s",
							    vrrp->iname, vrrp->vrid,
							    inet_ntop(AF_INET6, &ipaddress->u.sin6_addr,
							    addr_str, sizeof(addr_str)));
						++vrrp->stats->addr_list_err;
						return VRRP_PACKET_KO;
					}
				}
			}

			/* check a unicast source address is in the unicast_peer list */
			if (global_data->vrrp_check_unicast_src && !LIST_ISEMPTY(vrrp->unicast_peer)) {
				for (e = LIST_HEAD(vrrp->unicast_peer); e; ELEMENT_NEXT(e)) {
					up_addr = ELEMENT_DATA(e);
					if (IN6_ARE_ADDR_EQUAL(&((struct sockaddr_in6 *)&vrrp->pkt_saddr)->sin6_addr, &((struct sockaddr_in6 *)up_addr)->sin6_addr))
						break;
				}
				if (!e) {
					log_message(LOG_INFO, "(%s) unicast source address %s not a unicast peer",
						vrrp->iname, inet_ntop(AF_INET6, &((struct sockaddr_in6 *)&vrrp->pkt_saddr)->sin6_addr,
							    addr_str, sizeof(addr_str)));
					return VRRP_PACKET_KO;
				}
			}
		}
	}

	if (hd->priority == 0)
		++vrrp->stats->pri_zero_rcvd;

	if (vrrp->version == VRRP_VERSION_3 && vrrp->state == VRRP_STATE_BACK) {
// TODO - is this the right place to do this? - Probably not, do it below
		/* In v3 when we are in BACKUP state, we set our
		 * advertisement interval to match the MASTER's. */
		adver_int = (ntohs(hd->v3.adver_int) & 0x0FFF) * TIMER_CENTI_HZ;
		if (vrrp->master_adver_int != adver_int) {
			log_message(LOG_INFO, "(%s) advertisement interval changed: mine=%d milli-sec, rcved=%d milli-sec",
				vrrp->iname, vrrp->master_adver_int / (TIMER_HZ / 1000), adver_int / (TIMER_HZ / 1000));
		}
	}

	return VRRP_PACKET_OK;
}

/* build IP header */
static void
vrrp_build_ip4(vrrp_t *vrrp, char *buffer)
{
	struct iphdr *ip = (struct iphdr *) (buffer);

	ip->ihl = sizeof(struct iphdr) >> 2;
	ip->version = 4;
	/* set tos to internet network control */
	ip->tos = 0xc0;
	ip->tot_len = (uint16_t)(sizeof (struct iphdr) + vrrp_pkt_len(vrrp));
	ip->tot_len = htons(ip->tot_len);
	ip->id = 0;
	ip->frag_off = 0;
	ip->ttl = VRRP_IP_TTL;

	/* fill protocol type --rfc2402.2 */
#ifdef _WITH_VRRP_AUTH_
	ip->protocol = (vrrp->auth_type == VRRP_AUTH_AH) ? IPPROTO_AH : IPPROTO_VRRP;
#else
	ip->protocol = IPPROTO_VRRP;
#endif

	ip->saddr = VRRP_PKT_SADDR(vrrp);

	/* If there is only 1 unicast peer, set the address */
	if (!LIST_ISEMPTY(vrrp->unicast_peer)) {
		if (!LIST_HEAD(vrrp->unicast_peer)->next) {
			struct sockaddr_storage* addr = ELEMENT_DATA(LIST_HEAD(vrrp->unicast_peer));
			ip->daddr = inet_sockaddrip4(addr);
		}
	}
	else
		ip->daddr = global_data->vrrp_mcast_group4.sin_addr.s_addr;

	ip->check = 0;
}

#ifdef _WITH_VRRP_AUTH_
/* build IPSEC AH header */
static void
vrrp_build_ipsecah(vrrp_t * vrrp, char *buffer, size_t buflen)
{
	unsigned char digest[MD5_DIGEST_LENGTH];
	struct iphdr *ip = (struct iphdr *) (buffer);
	ipsec_ah_t *ah = (ipsec_ah_t *) (buffer + sizeof (struct iphdr));

	/* fill in next header filed --rfc2402.2.1 */
	ah->next_header = IPPROTO_VRRP;

	/* update IP header total length value */
	ip->tot_len = htons(ntohs(ip->tot_len) + vrrp_ipsecah_len());

	/* fill in the Payload len field */
	ah->payload_len = IPSEC_AH_PLEN;

	/* The SPI value is filled with the ip header source address.
	   SPI uniquely identify the Security Association (SA). This value
	   is chosen by the recipient itself when setting up the SA. In a
	   multicast environment, this becomes unfeasible.

	   If left to the sender, the choice of the SPI value should be done
	   so by the sender that it cannot possibly conflict with SPI values
	   chosen by other entities sending IPSEC traffic to any of the receivers.
	   To overpass this problem, the rule I have chosen to implement here is
	   that the SPI value chosen by the sender is based on unique information
	   such as its IP address.
	   -- INTERNET draft : <draft-paridaens-xcast-sec-framework-01.txt>
	 */
	ah->spi = ip->saddr;

	/* Compute the ICV & trunc the digest to 96bits
	   => No padding needed.
	   -- rfc2402.3.3.3.1.1.1 & rfc2401.5
	 */
	hmac_md5((unsigned char *) buffer, buflen, vrrp->auth_data, sizeof (vrrp->auth_data), digest);
	memcpy(ah->auth_data, digest, HMAC_MD5_TRUNC);
}
#endif

/* build VRRPv2 header */
static void
vrrp_build_vrrp_v2(vrrp_t *vrrp, char *buffer)
{
	int i = 0;
	vrrphdr_t *hd = (vrrphdr_t *) buffer;
	struct in_addr *iparr;
	struct in6_addr *ip6arr;
	element e;
	ip_address_t *ip_addr;

	/* Family independant */
	hd->vers_type = (VRRP_VERSION_2 << 4) | VRRP_PKT_ADVERT;
	hd->vrid = vrrp->vrid;
	hd->priority = vrrp->effective_priority;
	hd->naddr = (uint8_t)((!LIST_ISEMPTY(vrrp->vip)) ? (uint8_t)LIST_SIZE(vrrp->vip) : 0);
#ifdef _WITH_VRRP_AUTH_
	hd->v2.auth_type = vrrp->auth_type;
#else
	hd->v2.auth_type = VRRP_AUTH_NONE;
#endif
	hd->v2.adver_int = (uint8_t)(vrrp->adver_int / TIMER_HZ);

	/* Family specific */
	if (vrrp->family == AF_INET) {
		/* copy the ip addresses */
		iparr = (struct in_addr *) ((char *) hd + sizeof (*hd));
		if (!LIST_ISEMPTY(vrrp->vip)) {
			for (e = LIST_HEAD(vrrp->vip); e; ELEMENT_NEXT(e)) {
				ip_addr = ELEMENT_DATA(e);
				iparr[i++] = ip_addr->u.sin.sin_addr;
			}
		}

#ifdef _WITH_VRRP_AUTH_
		/* copy the passwd if the authentication is VRRP_AH_PASS */
		if (vrrp->auth_type == VRRP_AUTH_PASS) {
			unsigned vip_count = (!LIST_ISEMPTY(vrrp->vip)) ? LIST_SIZE(vrrp->vip) : 0;
			char *pw = (char *) hd + sizeof (*hd) + vip_count * 4;
			memcpy(pw, vrrp->auth_data, sizeof (vrrp->auth_data));
		}
#endif

		/* finally compute vrrp checksum */
		hd->chksum = 0;
		hd->chksum = in_csum((uint16_t *)hd, vrrp_pkt_len(vrrp), 0, NULL);
	} else if (vrrp->family == AF_INET6) {
		ip6arr = (struct in6_addr *)((char *) hd + sizeof(*hd));
		if (!LIST_ISEMPTY(vrrp->vip)) {
			for (e = LIST_HEAD(vrrp->vip); e; ELEMENT_NEXT(e)) {
				ip_addr = ELEMENT_DATA(e);
				ip6arr[i++] = ip_addr->u.sin6_addr;
			}
		}
		/* Kernel will update checksum field. let it be 0 now. */
		hd->chksum = 0;
	}
}

/* build VRRPv3 header */
static void
vrrp_build_vrrp_v3(vrrp_t *vrrp, char *buffer)
{
	int i = 0;
	vrrphdr_t *hd = (vrrphdr_t *) buffer;
	struct in_addr *iparr;
	struct in6_addr *ip6arr;
	element e;
	ip_address_t *ip_addr;
	ipv4_phdr_t ipv4_phdr;

	/* Family independant */
	hd->vers_type = (VRRP_VERSION_3 << 4) | VRRP_PKT_ADVERT;
	hd->vrid = vrrp->vrid;
	hd->priority = vrrp->effective_priority;
	hd->naddr = (uint8_t)((!LIST_ISEMPTY(vrrp->vip)) ? LIST_SIZE(vrrp->vip) : 0);
	hd->v3.adver_int  = htons((vrrp->adver_int / TIMER_CENTI_HZ) & 0x0FFF); /* interval in centiseconds, reserved bits zero */

	/* For IPv4 to calculate the checksum, the value must start as 0.
	 * For IPv6, the kernel will update checksum field. */
	hd->chksum = 0;

	/* Family specific */
	if (vrrp->family == AF_INET) {
		/* copy the ip addresses */
		iparr = (struct in_addr *) ((char *) hd + sizeof(*hd));
		if (!LIST_ISEMPTY(vrrp->vip)) {
			for (e = LIST_HEAD(vrrp->vip); e; ELEMENT_NEXT(e)) {
				ip_addr = ELEMENT_DATA(e);
				iparr[i++] = ip_addr->u.sin.sin_addr;
			}
		}

		/* Create IPv4 pseudo-header */
		ipv4_phdr.src   = VRRP_PKT_SADDR(vrrp);
		ipv4_phdr.dst   = global_data->vrrp_mcast_group4.sin_addr.s_addr;
		ipv4_phdr.zero  = 0;
		ipv4_phdr.proto = IPPROTO_VRRP;
		ipv4_phdr.len   = htons(vrrp_pkt_len(vrrp));

		/* finally compute vrrp checksum */
		in_csum((uint16_t *)&ipv4_phdr, sizeof(ipv4_phdr), 0, &vrrp->ipv4_csum);
		hd->chksum = in_csum((uint16_t *) hd, vrrp_pkt_len(vrrp), vrrp->ipv4_csum, NULL);
	} else if (vrrp->family == AF_INET6) {
		ip6arr = (struct in6_addr *)((char *) hd + sizeof(*hd));
		if (!LIST_ISEMPTY(vrrp->vip)) {
			for (e = LIST_HEAD(vrrp->vip); e; ELEMENT_NEXT(e)) {
				ip_addr = ELEMENT_DATA(e);
				ip6arr[i++] = ip_addr->u.sin6_addr;
			}
		}
	}
}

/* build VRRP header */
static void
vrrp_build_vrrp(vrrp_t *vrrp, char *buffer)
{
	if (vrrp->version == VRRP_VERSION_3)
		vrrp_build_vrrp_v3(vrrp, buffer);
	else
		vrrp_build_vrrp_v2(vrrp, buffer);
}

/* build VRRP packet */
static void
vrrp_build_pkt(vrrp_t * vrrp)
{
	char *bufptr;

	if (vrrp->family == AF_INET) {
		/* save reference values */
		bufptr = vrrp->send_buffer;

		/* build the ip header */
		vrrp_build_ip4(vrrp, vrrp->send_buffer);

		/* build the vrrp header */
		bufptr += vrrp_iphdr_len();

#ifdef _WITH_VRRP_AUTH_
		if (vrrp->auth_type == VRRP_AUTH_AH)
			bufptr += vrrp_ipsecah_len();
#endif
		vrrp_build_vrrp(vrrp, bufptr);

#ifdef _WITH_VRRP_AUTH_
		/* build the IPSEC AH header */
		if (vrrp->auth_type == VRRP_AUTH_AH)
			vrrp_build_ipsecah(vrrp, vrrp->send_buffer, vrrp->send_buffer_size);
#endif
	}
	else if (vrrp->family == AF_INET6)
		vrrp_build_vrrp(vrrp, vrrp->send_buffer);
}

/* send VRRP packet */
static int
vrrp_build_ancillary_data(struct msghdr *msg, char *cbuf, struct sockaddr_storage *src, const vrrp_t *vrrp)
{
	struct cmsghdr *cmsg;
	struct in6_pktinfo *pkt;

	if (src->ss_family != AF_INET6)
		return -1;

	msg->msg_control = cbuf;
	msg->msg_controllen = CMSG_SPACE(sizeof(struct in6_pktinfo));

	cmsg = CMSG_FIRSTHDR(msg);
	cmsg->cmsg_level = IPPROTO_IPV6;
	cmsg->cmsg_type = IPV6_PKTINFO;
	cmsg->cmsg_len = CMSG_LEN(sizeof(struct in6_pktinfo));

	pkt = (struct in6_pktinfo *) CMSG_DATA(cmsg);
	memset(pkt, 0, sizeof(struct in6_pktinfo));
	pkt->ipi6_addr = ((struct sockaddr_in6 *) src)->sin6_addr;
	pkt->ipi6_ifindex = vrrp->ifp->ifindex;

	return 0;
}

static ssize_t
vrrp_send_pkt(vrrp_t * vrrp, struct sockaddr_storage *addr)
{
	struct sockaddr_storage *src = &vrrp->saddr;
	struct msghdr msg;
	struct iovec iov;
	char cbuf[256];

	/* Build the message data */
	memset(&msg, 0, sizeof(msg));
	msg.msg_iov = &iov;
	msg.msg_iovlen = 1;
	iov.iov_base = vrrp->send_buffer;
	iov.iov_len = vrrp->send_buffer_size;

	/* Unicast sending path */
	if (addr && addr->ss_family) {
		msg.msg_name = addr;
		msg.msg_namelen = sizeof(struct sockaddr_in);
	} else if (addr && addr->ss_family == AF_INET6) {
		msg.msg_name = addr;
		msg.msg_namelen = sizeof(struct sockaddr_in6);
		vrrp_build_ancillary_data(&msg, cbuf, src, vrrp);
	} else if (vrrp->family == AF_INET) { /* Multicast sending path */
		msg.msg_name = &global_data->vrrp_mcast_group4;
		msg.msg_namelen = sizeof(struct sockaddr_in);
	} else if (vrrp->family == AF_INET6) {
		msg.msg_name = &global_data->vrrp_mcast_group6;
		msg.msg_namelen = sizeof(struct sockaddr_in6);
		vrrp_build_ancillary_data(&msg, cbuf, src, vrrp);
	}

	/* Send the packet */
	return sendmsg(vrrp->sockets->fd_out, &msg, (addr) ? 0 : MSG_DONTROUTE);
}

/* Allocate the sending buffer */
static void
vrrp_alloc_send_buffer(vrrp_t * vrrp)
{
	vrrp->send_buffer_size = vrrp_pkt_len(vrrp);

	if (vrrp->family == AF_INET) {
		vrrp->send_buffer_size += vrrp_iphdr_len();
#ifdef _WITH_VRRP_AUTH_
		if (vrrp->auth_type == VRRP_AUTH_AH)
			vrrp->send_buffer_size += vrrp_ipsecah_len();
#endif
	}

	vrrp->send_buffer = MALLOC(vrrp->send_buffer_size);
}

/* send VRRP advertisement */
static void
vrrp_send_adv(vrrp_t * vrrp, uint8_t prio)
{
	struct sockaddr_storage *addr;
	list l = vrrp->unicast_peer;
	element e;

	/* alloc send buffer */
	if (!vrrp->send_buffer) {
		vrrp_alloc_send_buffer(vrrp);
		vrrp_build_pkt(vrrp);
	}

	/* build the packet */
	vrrp_update_pkt(vrrp, prio, NULL);

	if (!LIST_ISEMPTY(l)) {
		for (e = LIST_HEAD(l); e; ELEMENT_NEXT(e)) {
			addr = ELEMENT_DATA(e);
			if (vrrp->family == AF_INET)
				vrrp_update_pkt(vrrp, prio, addr);
			if (vrrp_send_pkt(vrrp, addr) < 0)
				log_message(LOG_INFO, "(%s) Cant send advert to %s (%m)"
						    , vrrp->iname, inet_sockaddrtos(addr));
		}
	} else
		vrrp_send_pkt(vrrp, NULL);

	++vrrp->stats->advert_sent;
}

/* Received packet processing */
static int
vrrp_check_packet(vrrp_t * vrrp, char *buf, ssize_t buflen, bool check_vip_addr)
{
	if (!buflen)
		return VRRP_PACKET_NULL;

	return vrrp_in_chk(vrrp, buf, buflen, check_vip_addr);
}

/* Gratuitous ARP on each VIP */
static void
vrrp_send_update(vrrp_t * vrrp, ip_address_t * ipaddress, bool log_msg)
{
	char *msg;
	char addr_str[INET6_ADDRSTRLEN];

	if (!IP_IS6(ipaddress))
		send_gratuitous_arp(vrrp, ipaddress);
	else
		ndisc_send_unsolicited_na(vrrp, ipaddress);

	if (log_msg && __test_bit(LOG_DETAIL_BIT, &debug)) {
		if (!IP_IS6(ipaddress)) {
			msg = "gratuitous ARPs";
			inet_ntop(AF_INET, &ipaddress->u.sin.sin_addr, addr_str, sizeof(addr_str));
		} else {
			msg = "Unsolicited Neighbour Adverts";
			inet_ntop(AF_INET6, &ipaddress->u.sin6_addr, addr_str, sizeof(addr_str));
		}

		log_message(LOG_INFO, "(%s) Sending/queueing %s on %s for %s",
			    vrrp->iname, msg, IF_NAME(ipaddress->ifp), addr_str);
	}
}

void
vrrp_send_link_update(vrrp_t * vrrp, unsigned rep)
{
	unsigned j;
	ip_address_t *ipaddress;
	element e;

	/* Only send gratuitous ARP if VIP are set */
	if (!VRRP_VIP_ISSET(vrrp))
		return;

	/* send gratuitous arp for each virtual ip */
	for (j = 0; j < rep; j++) {
		if (!LIST_ISEMPTY(vrrp->vip)) {
			for (e = LIST_HEAD(vrrp->vip); e; ELEMENT_NEXT(e)) {
				ipaddress = ELEMENT_DATA(e);
				vrrp_send_update(vrrp, ipaddress, !j);
			}
		}

		if (!LIST_ISEMPTY(vrrp->evip)) {
			for (e = LIST_HEAD(vrrp->evip); e; ELEMENT_NEXT(e)) {
				ipaddress = ELEMENT_DATA(e);
				vrrp_send_update(vrrp, ipaddress, !j);
			}
		}
	}
}

static void
vrrp_remove_delayed_arp(vrrp_t *vrrp)
{
	ip_address_t *ipaddress;
	element e;

	if (!LIST_ISEMPTY(vrrp->vip)) {
		for (e = LIST_HEAD(vrrp->vip); e; ELEMENT_NEXT(e)) {
			ipaddress = ELEMENT_DATA(e);
			ipaddress->garp_gna_pending = false;
		}
	}

	if (!LIST_ISEMPTY(vrrp->evip)) {
		for (e = LIST_HEAD(vrrp->evip); e; ELEMENT_NEXT(e)) {
			ipaddress = ELEMENT_DATA(e);
			ipaddress->garp_gna_pending = false;
		}
	}
	vrrp->garp_pending = false;
	vrrp->gna_pending = false;
}

/* becoming master */
static void
vrrp_state_become_master(vrrp_t * vrrp)
{
	interface_t *ifp ;

	++vrrp->stats->become_master;

	if (vrrp->version == VRRP_VERSION_3)
		log_message(LOG_INFO, "(%s) using locally configured advertisement interval (%d milli-sec)",
					vrrp->iname, vrrp->adver_int / (TIMER_HZ / 1000));

	/* add the ip addresses */
	vrrp_handle_accept_mode(vrrp, IPADDRESS_ADD, false);
	if (!LIST_ISEMPTY(vrrp->vip))
		vrrp_handle_ipaddress(vrrp, IPADDRESS_ADD, VRRP_VIP_TYPE, false);
	if (!LIST_ISEMPTY(vrrp->evip))
		vrrp_handle_ipaddress(vrrp, IPADDRESS_ADD, VRRP_EVIP_TYPE, false);
	vrrp->vipset = 1;

#ifdef _HAVE_FIB_ROUTING_
	/* add virtual routes */
	if (!LIST_ISEMPTY(vrrp->vroutes))
		vrrp_handle_iproutes(vrrp, IPROUTE_ADD);

	/* add virtual rules */
	if (!LIST_ISEMPTY(vrrp->vrules))
		vrrp_handle_iprules(vrrp, IPRULE_ADD, false);
#endif

	kernel_netlink_poll();

	/* remotes neighbour update */
	if (vrrp->family == AF_INET6) {
		/* Refresh whether we are acting as a router for NA messages */
		ifp = IF_BASE_IFP(vrrp->ifp);
		ifp->gna_router = get_ipv6_forwarding(ifp);
	}
	vrrp_send_link_update(vrrp, vrrp->garp_rep);

	/* set refresh timer */
	if (timerisset(&vrrp->garp_refresh)) {
		vrrp->garp_refresh_timer = timer_add_now(vrrp->garp_refresh);
	}

	/* Check if notify is needed */
	send_instance_notifies(vrrp);

#ifdef _WITH_LVS_
	/* Check if sync daemon handling is needed */
	if (global_data->lvs_syncd.vrrp == vrrp)
		ipvs_syncd_master(&global_data->lvs_syncd);
#endif
	vrrp->last_transition = timer_now();
}

void
vrrp_state_goto_master(vrrp_t * vrrp)
{
	if (vrrp->sync && !vrrp_sync_can_goto_master(vrrp))
	{
		vrrp->wantstate = VRRP_STATE_MAST;
		return;
	}

#if defined _WITH_VRRP_AUTH_
	/* If becoming MASTER in IPSEC AH AUTH, we reset the anti-replay */
	if (vrrp->ipsecah_counter.cycle) {
		vrrp->ipsecah_counter.cycle = false;
		vrrp->ipsecah_counter.seq_number = 0;
	}
#endif

#ifdef _WITH_SNMP_RFCV3_
	vrrp->stats->master_reason = vrrp->stats->next_master_reason;
#endif

	vrrp->state = VRRP_STATE_MAST;
	vrrp_init_instance_sands(vrrp);
	vrrp_state_master_tx(vrrp);
}

/* leaving master state */
void
vrrp_restore_interface(vrrp_t * vrrp, bool advF, bool force)
{
	/* if we stop vrrp, warn the other routers to speed up the recovery */
	if (advF) {
		vrrp_send_adv(vrrp, VRRP_PRIO_STOP);
		++vrrp->stats->pri_zero_sent;
		log_message(LOG_INFO, "(%s) sent 0 priority", vrrp->iname);
	}

#ifdef _HAVE_FIB_ROUTING_
	/* remove virtual rules */
	if (!LIST_ISEMPTY(vrrp->vrules))
		vrrp_handle_iprules(vrrp, IPRULE_DEL, force);

	/* remove virtual routes */
	if (!LIST_ISEMPTY(vrrp->vroutes))
		vrrp_handle_iproutes(vrrp, IPROUTE_DEL);
#endif

	/* empty the delayed arp list */
	vrrp_remove_delayed_arp(vrrp);

	/*
	 * Remove the ip addresses.
	 *
	 * If started with "--dont-release-vrrp" then try to remove
	 * addresses even if we didn't add them during this run.
	 *
	 * If "--release-vips" is set then try to release any virtual addresses.
	 * kill -1 tells keepalived to reread its config.  If a config change
	 * (such as lower priority) causes a state transition to backup then
	 * keepalived doesn't remove the VIPs.  Then we have duplicate IP addresses
	 * on both master/backup.
	 */
	if (force ||
	    VRRP_VIP_ISSET(vrrp) ||
	    __test_bit(DONT_RELEASE_VRRP_BIT, &debug) ||
	    __test_bit(RELEASE_VIPS_BIT, &debug)) {
		if (!LIST_ISEMPTY(vrrp->vip))
			vrrp_handle_ipaddress(vrrp, IPADDRESS_DEL, VRRP_VIP_TYPE, force);
		if (!LIST_ISEMPTY(vrrp->evip))
			vrrp_handle_ipaddress(vrrp, IPADDRESS_DEL, VRRP_EVIP_TYPE, force);
		vrrp_handle_accept_mode(vrrp, IPADDRESS_DEL, force);
		vrrp->vipset = 0;
	}
}

void
vrrp_state_leave_master(vrrp_t * vrrp, bool advF)
{
#ifdef _WITH_LVS_
	if (VRRP_VIP_ISSET(vrrp)) {
		/* Check if sync daemon handling is needed */
		if (global_data->lvs_syncd.vrrp == vrrp)
			ipvs_syncd_backup(&global_data->lvs_syncd);
	}
#endif

	/* set the new vrrp state */
	if (vrrp->wantstate == VRRP_STATE_BACK) {
		log_message(LOG_INFO, "(%s) Entering BACKUP STATE", vrrp->iname);
		vrrp->preempt_time.tv_sec = 0;
// TODO - if we are called due to receiving a higher priority advert, do we overwrite master adver int ?
		vrrp->master_adver_int = vrrp->adver_int;
	}
	else if (vrrp->wantstate == VRRP_STATE_FAULT) {
		log_message(LOG_INFO, "(%s) Entering FAULT STATE", vrrp->iname);
		vrrp_send_adv(vrrp, VRRP_PRIO_STOP);
	}
	else {
		log_message(LOG_INFO, "(%s) vrrp_state_leave_master called with invalid wantstate %d", vrrp->iname, vrrp->wantstate);
		return;
	}

	vrrp_restore_interface(vrrp, advF, false);
	vrrp->state = vrrp->wantstate;

	send_instance_notifies(vrrp);

	/* Set the down timer */
	vrrp->ms_down_timer = 3 * vrrp->master_adver_int + VRRP_TIMER_SKEW(vrrp);
	vrrp_init_instance_sands(vrrp);
	++vrrp->stats->release_master;
	vrrp->last_transition = timer_now();
}

void
vrrp_state_leave_fault(vrrp_t * vrrp)
{
	/* set the new vrrp state */
	if (vrrp->wantstate == VRRP_STATE_MAST)
		vrrp_state_goto_master(vrrp);
	else {
		log_message(LOG_INFO, "(%s) Entering %s STATE", vrrp->iname, vrrp->wantstate == VRRP_STATE_BACK ? "BACKUP" : "FAULT");
		if (vrrp->wantstate == VRRP_STATE_FAULT && vrrp->state == VRRP_STATE_MAST) {
			vrrp_send_adv(vrrp, VRRP_PRIO_STOP);
			vrrp_restore_interface(vrrp, false, false);
		}
		vrrp->state = vrrp->wantstate;
		send_instance_notifies(vrrp);

		if (vrrp->state == VRRP_STATE_BACK) {
			vrrp->preempt_time.tv_sec = 0;
			vrrp->master_adver_int = vrrp->adver_int;
		}
	}

	/* Set the down timer */
	vrrp->master_adver_int = vrrp->adver_int;
	vrrp->ms_down_timer = 3 * vrrp->master_adver_int + VRRP_TIMER_SKEW(vrrp);
	vrrp_init_instance_sands(vrrp);
	vrrp->last_transition = timer_now();
}

/* BACKUP state processing */
void
vrrp_state_backup(vrrp_t * vrrp, char *buf, ssize_t buflen)
{
	vrrphdr_t *hd;
	ssize_t ret = 0;
	unsigned master_adver_int, proto;
	bool check_addr = false;
	timeval_t new_ms_down_timer;
	bool ignore_advert = false;

	/* Process the incoming packet */
	hd = vrrp_get_header(vrrp->family, buf, &proto);
	if (!vrrp->skip_check_adv_addr ||
	    vrrp->master_saddr.ss_family != vrrp->pkt_saddr.ss_family)
		check_addr = true;
	else {
		/* Check if the addresses are different */
		if (vrrp->pkt_saddr.ss_family == AF_INET) {
			if (((struct sockaddr_in*)&vrrp->pkt_saddr)->sin_addr.s_addr != ((struct sockaddr_in*)&vrrp->master_saddr)->sin_addr.s_addr)
				check_addr = true ;
		} else {
			if (!IN6_ARE_ADDR_EQUAL(&((struct sockaddr_in6*)&vrrp->pkt_saddr)->sin6_addr, &((struct sockaddr_in6*)&vrrp->master_saddr)->sin6_addr))
				check_addr = true;
		}
	}
	ret = vrrp_check_packet(vrrp, buf, buflen, check_addr);

	if (ret != VRRP_PACKET_OK)
		ignore_advert = true;
	else if (hd->priority == 0) {
		log_message(LOG_INFO, "(%s) Backup received priority 0 advertisement", vrrp->iname);
		vrrp->ms_down_timer = VRRP_TIMER_SKEW(vrrp);
#ifdef _WITH_SNMP_RFCV3_
		vrrp->stats->next_master_reason = VRRPV3_MASTER_REASON_PRIORITY;
#endif
	} else if (vrrp->nopreempt ||
		   hd->priority >= vrrp->effective_priority ||
		   (vrrp->preempt_delay &&
		    (!vrrp->preempt_time.tv_sec ||
		     timercmp(&vrrp->preempt_time, &time_now, >)))) {
// TODO - why all the above checks - in particular what would preempt_time == 0 && preempt_delay mean?
		if (vrrp->version == VRRP_VERSION_3) {
			master_adver_int = (ntohs(hd->v3.adver_int) & 0x0FFF) * TIMER_CENTI_HZ;
			/* As per RFC5798, set Master_Adver_Interval to Adver Interval contained
			 * in the ADVERTISEMENT
			 */
			if (vrrp->master_adver_int != master_adver_int) {
				log_message(LOG_INFO, "(%s) advertisement interval updated to %d milli-sec from %d milli-sec",
						vrrp->iname, master_adver_int / (TIMER_HZ / 1000), vrrp->master_adver_int / (TIMER_HZ / 1000));
				vrrp->master_adver_int = master_adver_int;
			}
		}
		vrrp->ms_down_timer = 3 * vrrp->master_adver_int + VRRP_TIMER_SKEW(vrrp);
		vrrp->master_saddr = vrrp->pkt_saddr;
		vrrp->master_priority = hd->priority;

#ifdef _WITH_SNMP_RFCV3_
		vrrp->stats->next_master_reason = VRRPV3_MASTER_REASON_MASTER_NO_RESPONSE;
#endif
		if (vrrp->preempt_delay) {
			if (hd->priority >= vrrp->effective_priority) {
				if (vrrp->preempt_time.tv_sec) {
					log_message(LOG_INFO,
						"%s(%s) stop preempt delay",
						"VRRP_Instance", vrrp->iname);
					vrrp->preempt_time.tv_sec = 0;
				}
			} else if (!vrrp->preempt_time.tv_sec) {
				log_message(LOG_INFO,
					"%s(%s) start preempt delay(%ld)",
					"VRRP_Instance", vrrp->iname,
					vrrp->preempt_delay / TIMER_HZ);
				vrrp->preempt_time = timer_add_long(timer_now(), vrrp->preempt_delay);
			}
		}
	} else {
		/* !nopreempt and lower priority advert and any preempt delay timer has expired */
		log_message(LOG_INFO, "(%s) received lower priority (%d) advert from %s - discarding", vrrp->iname, hd->priority, inet_sockaddrtos(&vrrp->pkt_saddr));

		ignore_advert = true;

#ifdef _WITH_SNMP_RFCV3_
		vrrp->stats->next_master_reason = VRRPV3_MASTER_REASON_PREEMPTED;
#endif

		/* We still want to record the master's address for SNMP purposes */
		vrrp->master_saddr = vrrp->pkt_saddr;
	}

	if (ignore_advert) {
		/* We need to reduce the down timer since we have ignored the advert */
		set_time_now();
		timersub(&vrrp->sands, &time_now, &new_ms_down_timer);
		vrrp->ms_down_timer = new_ms_down_timer.tv_sec < 0 ? 0 : (uint32_t)(new_ms_down_timer.tv_sec * TIMER_HZ + new_ms_down_timer.tv_usec);
	}
}

/* MASTER state processing */
void
vrrp_state_master_tx(vrrp_t * vrrp)
{
	if (!VRRP_VIP_ISSET(vrrp)) {
		log_message(LOG_INFO, "(%s) Entering MASTER STATE"
				    , vrrp->iname);
		vrrp_state_become_master(vrrp);
		/*
		 * If we catch the master transition
		 * register a gratuitous arp thread delayed to garp_delay secs.
		 */
		if (vrrp->garp_delay)
			thread_add_timer(master, vrrp_gratuitous_arp_thread,
					 vrrp, vrrp->garp_delay);
	} else if (timerisset(&vrrp->garp_refresh) &&
		   timercmp(&time_now, &vrrp->garp_refresh_timer, >)) {
		vrrp_send_link_update(vrrp, vrrp->garp_refresh_rep);
		vrrp->garp_refresh_timer = timer_add_now(vrrp->garp_refresh);
	}

	vrrp_send_adv(vrrp, vrrp->effective_priority);
}

static int
vrrp_saddr_cmp(struct sockaddr_storage *addr, vrrp_t *vrrp)
{
	interface_t *ifp = vrrp->ifp;

	/* Simple sanity */
	if (vrrp->saddr.ss_family && addr->ss_family != vrrp->saddr.ss_family)
		return 0;

	/* Configured source IP address */
	if (vrrp->saddr.ss_family)
		return inet_sockaddrcmp(addr, &vrrp->saddr);

	/* Default interface source IP address */
	if (addr->ss_family == AF_INET)
		return inet_inaddrcmp(addr->ss_family,
				      &((struct sockaddr_in *) addr)->sin_addr,
				      &ifp->sin_addr);
	if (addr->ss_family == AF_INET6)
		return inet_inaddrcmp(addr->ss_family,
				      &((struct sockaddr_in6 *) addr)->sin6_addr,
				      &ifp->sin6_addr);
	return 0;
}

// TODO Return true to leave master state, false to remain master
// TODO check all uses of master_adver_int (and simplify for VRRPv2)
// TODO check all uses of effective_priority
// TODO wantstate must be >= state
// TODO SKEW_TIME should use master_adver_int USUALLY!!!
// TODO check all use of ipsecah_counter, including cycle, and when we set seq_number
bool
vrrp_state_master_rx(vrrp_t * vrrp, char *buf, ssize_t buflen)
{
	vrrphdr_t *hd;
	ssize_t ret;
	unsigned proto = 0;
#ifdef _WITH_VRRP_AUTH_
	ipsec_ah_t *ah;
#endif
	unsigned master_adver_int;
	int addr_cmp;

// TODO - could we get here with wantstate == FAULT and STATE != FAULT?
	/* return on link failure */
// TODO - not needed???
	if (vrrp->wantstate == VRRP_STATE_FAULT) {
		vrrp->master_adver_int = vrrp->adver_int;
		vrrp->ms_down_timer = 3 * vrrp->master_adver_int + VRRP_TIMER_SKEW(vrrp);
		vrrp->state = VRRP_STATE_FAULT;
		send_instance_notifies(vrrp);
		vrrp->last_transition = timer_now();
		return true;
	}

	/* Process the incoming packet */
	hd = vrrp_get_header(vrrp->family, buf, &proto);
	ret = vrrp_check_packet(vrrp, buf, buflen, true);

	if (ret != VRRP_PACKET_OK)
		return false;

	addr_cmp = vrrp_saddr_cmp(&vrrp->pkt_saddr, vrrp);

	if (hd->priority == 0 ||
	    (vrrp->higher_prio_send_advert &&
	     (hd->priority > vrrp->effective_priority ||
	      (hd->priority == vrrp->effective_priority && addr_cmp > 0)))) {
		log_message(LOG_INFO, "(%s) Master received priority 0 message", vrrp->iname);
		vrrp_send_adv(vrrp, vrrp->effective_priority);

		if (hd->priority == 0)
			return false;
	}

	if (hd->priority == vrrp->effective_priority) {
		if (addr_cmp == 0)
			log_message(LOG_INFO, "(%s) WARNING - equal priority advert received from remote host with our IP address.", vrrp->iname);
		else if (vrrp->effective_priority == VRRP_PRIO_OWNER) {
			/* If we are configured as the address owner (priority == 255), and we receive an advertisement
			 * from another system indicating it is also the address owner, then there is a clear conflict.
			 * Report a configuration error, and drop our priority as a workaround. */
			log_message(LOG_INFO, "(%s) CONFIGURATION ERROR: local instance and a remote instance are both configured as address owner, please fix - reducing local priority", vrrp->iname);
			vrrp->effective_priority = VRRP_PRIO_OWNER - 1;
			vrrp->base_priority = VRRP_PRIO_OWNER - 1;
		}
	}

	if (hd->priority < vrrp->effective_priority ||
	    (hd->priority == vrrp->effective_priority &&
	     addr_cmp < 0)) {
		/* We receive a lower prio adv we just refresh remote ARP cache */
		log_message(LOG_INFO, "(%s) Received advert from %s with lower priority %d, ours %d%s",
					vrrp->iname,
					inet_sockaddrtos(&vrrp->pkt_saddr),
					hd->priority,
					vrrp->effective_priority,
					!vrrp->lower_prio_no_advert ? ", forcing new election" : "");
#ifdef _WITH_VRRP_AUTH_
		if (proto == IPPROTO_AH) {
			ah = (ipsec_ah_t *) (buf + sizeof(struct iphdr));
			log_message(LOG_INFO, "(%s) IPSEC-AH : Syncing seq_num"
					      " - Increment seq"
					    , vrrp->iname);
// TODO - why is seq_number taken from lower priority advert?
			vrrp->ipsecah_counter.seq_number = ntohl(ah->seq_number) + 1;
			vrrp->ipsecah_counter.cycle = false;
		}
#endif
		if (!vrrp->lower_prio_no_advert)
			vrrp_send_adv(vrrp, vrrp->effective_priority);
		if (vrrp->garp_lower_prio_rep) {
			vrrp_send_link_update(vrrp, vrrp->garp_lower_prio_rep);
			if (vrrp->garp_lower_prio_delay)
				thread_add_timer(master, vrrp_lower_prio_gratuitous_arp_thread,
						 vrrp, vrrp->garp_lower_prio_delay);
		}
		return false;
	}

	if (hd->priority > vrrp->effective_priority ||
	    (hd->priority == vrrp->effective_priority && addr_cmp > 0)) {
		if (hd->priority > vrrp->effective_priority)
			log_message(LOG_INFO, "(%s) Master received advert from %s with higher priority %d, ours %d",
						vrrp->iname,
						inet_sockaddrtos(&vrrp->pkt_saddr),
						hd->priority,
						vrrp->effective_priority);
		else
			log_message(LOG_INFO, "(%s) Master received advert from %s with same priority %d but higher IP address than ours",
						vrrp->iname,
						inet_sockaddrtos(&vrrp->pkt_saddr),
						hd->priority);
#ifdef _WITH_VRRP_AUTH_
		if (proto == IPPROTO_AH) {
			ah = (ipsec_ah_t *) (buf + sizeof(struct iphdr));
			vrrp->ipsecah_counter.cycle = false;
		}
#endif

		if (vrrp->version == VRRP_VERSION_3) {
			master_adver_int = (ntohs(hd->v3.adver_int) & 0x0FFF) * TIMER_CENTI_HZ;
			/* As per RFC5798, set Master_Adver_Interval to Adver Interval contained
			 * in the ADVERTISEMENT
			 */
			if (vrrp->master_adver_int != master_adver_int) {
				log_message(LOG_INFO, "(%s) advertisement interval updated from %d to %d milli-sec from higher priority master",
						vrrp->iname, vrrp->master_adver_int / (TIMER_HZ / 1000), master_adver_int / (TIMER_HZ / 1000));
				vrrp->master_adver_int = master_adver_int;
			}
		}
		vrrp->ms_down_timer = 3 * vrrp->master_adver_int + VRRP_TIMER_SKEW(vrrp);
		vrrp->master_priority = hd->priority;
		vrrp->wantstate = VRRP_STATE_BACK;
		vrrp->state = VRRP_STATE_BACK;
		return true;
	}

	return false;
}

bool
vrrp_state_fault_rx(vrrp_t * vrrp, char *buf, ssize_t buflen)
{
	vrrphdr_t *hd;
	ssize_t ret = 0;
	unsigned proto;

	/* Process the incoming packet */
	hd = vrrp_get_header(vrrp->family, buf, &proto);
	ret = vrrp_check_packet(vrrp, buf, buflen, true);

	if (ret != VRRP_PACKET_OK)
		return false;

	if (vrrp->base_priority == VRRP_PRIO_OWNER ||
	    (vrrp->effective_priority > hd->priority && !vrrp->nopreempt))
		return true;

	return false;
}

static void
free_tracking_vrrp(void *data)
{
	FREE(data);
}

static void
add_vrrp_to_interface(vrrp_t *vrrp, interface_t *ifp, int weight, bool log_addr)
{
	tracking_vrrp_t *tvp;
	tracking_vrrp_t *etvp = NULL;
	element e;
	char addr_str[INET6_ADDRSTRLEN];

	if (!LIST_EXISTS(ifp->tracking_vrrp)) {
		ifp->tracking_vrrp = alloc_list(free_tracking_vrrp, dump_tracking_vrrp);

		if (log_addr && __test_bit(LOG_DETAIL_BIT, &debug)) {
			if (ifp->sin_addr.s_addr) {
				inet_ntop(AF_INET, &ifp->sin_addr, addr_str, sizeof(addr_str));
				log_message(LOG_INFO, "Assigned address %s for interface %s"
						    , addr_str, ifp->ifname);
			}
			if (ifp->sin6_addr.s6_addr32[0]) {
				inet_ntop(AF_INET6, &ifp->sin6_addr, addr_str, sizeof(addr_str));
				log_message(LOG_INFO, "Assigned address %s for interface %s"
						    , addr_str, ifp->ifname);
			}
		}
	}
	else {
		/* Check if this is already in the list, and adjust the weight appropriately */
		for (e = LIST_HEAD(ifp->tracking_vrrp); e; ELEMENT_NEXT(e)) {
			etvp = ELEMENT_DATA(e);
			if (etvp->vrrp == vrrp) {
				/* Update the weight appropriately. We will use the sync group's
				 * weight unless the vrrp setting is unweighted. */
				log_message(LOG_INFO, "(%s) track_interface %s is configured on VRRP instance and sync group. Remove vrrp instance or sync group config",
						vrrp->iname, ifp->ifname);
				if (etvp->weight)
					etvp->weight = weight;
				else {
					/* We don't need to update the failed state
					 * if previously it was unweighted. */
					return;
				}
				break;
			}
		}
		if (!e)
			etvp = NULL;
	}

	if (!etvp) {
		/* Not in list so add */
		tvp = MALLOC(sizeof *tvp);
		tvp->vrrp = vrrp;
		tvp->weight = weight;

		list_add(ifp->tracking_vrrp, tvp);

		etvp = tvp;
	}

	/* if vrrp->num_if_script_fault needs incrementing, it will be
	 * done in initialise_tracking_priorities() */
}

static void
add_interface_to_vrrp(vrrp_t *vrrp, interface_t *ifp)
{
	tracked_if_t *tip = MALLOC(sizeof *tip);

	tip->ifp = ifp;
	tip->weight = 0;

	if (!LIST_EXISTS(vrrp->track_ifp))
		vrrp->track_ifp = alloc_list(free_track_if, dump_track_if);
	list_add(vrrp->track_ifp, tip);
}

/* check for minimum configuration requirements */
static bool
chk_min_cfg(vrrp_t * vrrp)
{
	if (vrrp->vrid == 0) {
		log_message(LOG_INFO, "(%s) the virtual id must be set!", vrrp->iname);
		return false;
	}
	if (!vrrp->ifp) {
		log_message(LOG_INFO, "(%s) Unknown interface!", vrrp->iname);
		return false;
	}

	return true;
}

/* open a VRRP sending socket */
int
open_vrrp_send_socket(sa_family_t family, int proto, interface_t *ifp, bool unicast)
{
	int fd = -1;

	if (family != AF_INET && family != AF_INET6) {
		log_message(LOG_INFO, "cant open raw socket. unknown family=%d"
				    , family);
		return -1;
	}

	/* Create and init socket descriptor */
	fd = socket(family, SOCK_RAW | SOCK_CLOEXEC, proto);
	if (fd < 0) {
		log_message(LOG_INFO, "cant open raw socket. errno=%d", errno);
		return -1;
	}
#if !HAVE_DECL_SOCK_CLOEXEC
	set_sock_flags(fd, F_SETFD, FD_CLOEXEC);
#endif

	if (family == AF_INET) {
		/* Set v4 related */
		if_setsockopt_mcast_all(family, &fd);
		if_setsockopt_hdrincl(&fd);
		if (unicast)
			if_setsockopt_bindtodevice(&fd, ifp);
	} else if (family == AF_INET6) {
		/* Set v6 related */
		if_setsockopt_ipv6_checksum(&fd);
		if (!unicast)
			if_setsockopt_mcast_hops(family, &fd);
	}

	if (!unicast) {
		if_setsockopt_mcast_if(family, &fd, ifp);
		if_setsockopt_mcast_loop(family, &fd);
	}

	if_setsockopt_priority(&fd, family);

	if (fd < 0)
		return -1;

	return fd;
}

/* open a VRRP socket and join the multicast group. */
int
open_vrrp_read_socket(sa_family_t family, int proto, interface_t *ifp, bool unicast)
{
	int fd = -1;

	/* open the socket */
	fd = socket(family, SOCK_RAW | SOCK_CLOEXEC, proto);
	if (fd < 0) {
		int err = errno;
		log_message(LOG_INFO, "cant open raw socket. errno=%d", err);
		return -1;
	}
#if !HAVE_DECL_SOCK_CLOEXEC
	set_sock_flags(fd, F_SETFD, FD_CLOEXEC);
#endif

	/* Ensure no unwanted multicast packets are queued to this interface */
	if (family == AF_INET)
		if_setsockopt_mcast_all(family, &fd);

	if (!unicast) {
		/* Join the VRRP multicast group */
		if_join_vrrp_group(family, &fd, ifp);
	}

	/* Need to bind read socket so only process packets for interface we're
	 * interested in.
	 *
	 * This is applicable for both unicast and multicast operation as well as
	 * IPv4 and IPv6.
	 */
	if_setsockopt_bindtodevice(&fd, ifp);

	if (fd < 0)
		return -1;

	if (family == AF_INET6) {
		/* Let kernel calculate checksum. */
		if_setsockopt_ipv6_checksum(&fd);
	}

	return fd;
}

#ifdef _INCLUDE_UNUSED_CODE_
static void
close_vrrp_socket(vrrp_t * vrrp)
{
	if (LIST_ISEMPTY(vrrp->unicast_peer))
		if_leave_vrrp_group(vrrp->family, vrrp->fd_in, vrrp->ifp);

	close(vrrp->fd_in);
	close(vrrp->fd_out);
}

int
new_vrrp_socket(vrrp_t * vrrp)
{
	int old_fd = vrrp->fd_in;
	int proto;
	interface_t *ifp;
	bool unicast;

	/* close the desc & open a new one */
	close_vrrp_socket(vrrp);
	remove_vrrp_fd_bucket(vrrp);
#ifdef _WITH_VRRP_AUTH_
	if (vrrp->version == VRRP_VERSION_2)
		proto =(vrrp->auth_type == VRRP_AUTH_AH) ? IPPROTO_AH :
				IPPROTO_VRRP;
	else
#endif
		proto = IPPROTO_VRRP;
#ifdef _HAVE_VRRP_VMAC_
	ifp = __test_bit(VRRP_VMAC_XMITBASE_BIT, &vrrp->vmac_flags) ? IF_BASE_IFP(vrrp->ifp) : vrrp->ifp;
#else
	ifp = vrrp->ifp;
#endif
	unicast = !LIST_ISEMPTY(vrrp->unicast_peer);
	vrrp->fd_in = open_vrrp_read_socket(vrrp->family, proto, ifp, unicast);
	vrrp->fd_out = open_vrrp_send_socket(vrrp->family, proto, ifp, unicast);
	alloc_vrrp_fd_bucket(vrrp);

	/* Sync the other desc */
	set_vrrp_fd_bucket(old_fd, vrrp);

	return vrrp->fd_in;
}
#endif

/* Try to find a VRRP instance */
static vrrp_t *
vrrp_exist(vrrp_t *old_vrrp)
{
	element e;
	vrrp_t *vrrp;

	if (LIST_ISEMPTY(vrrp_data->vrrp))
		return NULL;

	for (e = LIST_HEAD(vrrp_data->vrrp); e; ELEMENT_NEXT(e)) {
		vrrp = ELEMENT_DATA(e);
		if (vrrp->vrid != old_vrrp->vrid ||
		    vrrp->family != old_vrrp->family)
			continue;

#ifndef _HAVE_VRRP_VMAC_
		if (vrrp->ifp->ifindex == old_vrrp->ifp->ifindex)
			return vrrp;
#else
		if (__test_bit(VRRP_VMAC_BIT, &vrrp->vmac_flags) != __test_bit(VRRP_VMAC_BIT, &old_vrrp->vmac_flags))
			continue;
		if (!__test_bit(VRRP_VMAC_BIT, &vrrp->vmac_flags)) {
			if (vrrp->ifp->ifindex == old_vrrp->ifp->ifindex)
				return vrrp;
			continue;
		}

		if (vrrp->ifp->base_ifp->ifindex == old_vrrp->ifp->base_ifp->ifindex)
			return vrrp;
#endif
	}

	return NULL;
}

/* handle terminate state phase 1 */
void
restore_vrrp_interfaces(void)
{
	list l = vrrp_data->vrrp;
	element e;
	vrrp_t *vrrp;

	/* Ensure any interfaces are in backup mode,
	 * sending a priority 0 vrrp message
	 */
	for (e = LIST_HEAD(l); e; ELEMENT_NEXT(e)) {
		vrrp = ELEMENT_DATA(e);
		/* Remove VIPs/VROUTEs/VRULEs */
		if (vrrp->state == VRRP_STATE_MAST)
			vrrp_restore_interface(vrrp, true, false);
	}
}

/* handle terminate state */
void
shutdown_vrrp_instances(void)
{
	element e;
	vrrp_t *vrrp;

#ifdef _HAVE_VRRP_VMAC_
	restore_rp_filter();
#endif

	LIST_FOREACH(vrrp_data->vrrp, vrrp, e) {
		/* We may not have an ifp if we are aborting at startup */
		if (vrrp->ifp) {
#ifdef _HAVE_VRRP_VMAC_
			/* Remove VMAC. If we are shutting down due to a configuration
			 * error, the VMACs may not be set up yet, and vrrp->ifp may
			 * still point to the physical interface. */
			if (__test_bit(VRRP_VMAC_BIT, &vrrp->vmac_flags) && vrrp->ifp->vmac)
				netlink_link_del_vmac(vrrp);
#endif

			if (vrrp->ifp->reset_promote_secondaries)
				reset_promote_secondaries(vrrp->ifp);
		}

#ifdef _WITH_LVS_
		/*
		 * Stop stalled syncd. IPVS syncd state is the
		 * same as VRRP instance one. We need here to
		 * stop stalled syncd thread according to last
		 * VRRP instance state.
		 */
		if (global_data->lvs_syncd.vrrp == vrrp)
			ipvs_syncd_cmd(IPVS_STOPDAEMON, &global_data->lvs_syncd,
				       (vrrp->state == VRRP_STATE_MAST) ? IPVS_MASTER: IPVS_BACKUP,
				       true, false);
#endif
	}
}

static void
add_vrrp_to_track_script(vrrp_t *vrrp, tracked_sc_t *sc)
{
	tracking_vrrp_t *tvp, *etvp;
	element e;

	if (!LIST_EXISTS(sc->scr->tracking_vrrp))
		sc->scr->tracking_vrrp = alloc_list(free_tracking_vrrp, dump_tracking_vrrp);
	else {
		/* Is this script already tracking the vrrp instance directly?
		 * For this to be the case, the script was added directly on the vrrp instance,
		 * and now we are adding it for a sync group. */
		for (e = LIST_HEAD(sc->scr->tracking_vrrp); e; ELEMENT_NEXT(e)) {
			etvp = ELEMENT_DATA(e);
			if (etvp->vrrp == vrrp) {
				/* Update the weight appropriately. We will use the sync group's
				 * weight unless the vrrp setting is unweighted. */
				log_message(LOG_INFO, "(%s) track_script %s is configured on VRRP instance and sync group. Remove vrrp instance config",
						vrrp->iname, sc->scr->sname);

				if (etvp->weight)
					etvp->weight = sc->weight;
				return;
			}
		}
	}

	tvp = MALLOC(sizeof(tracking_vrrp_t));
	tvp->vrrp = vrrp;
	tvp->weight = sc->weight;
	list_add(sc->scr->tracking_vrrp, tvp);
}

static void
add_vrrp_to_track_file(vrrp_t *vrrp, tracked_file_t *tfl)
{
	tracking_vrrp_t *tvp, *etvp;
	element e;

	if (!LIST_EXISTS(tfl->file->tracking_vrrp))
		tfl->file->tracking_vrrp = alloc_list(free_tracking_vrrp, dump_tracking_vrrp);
	else {
		/* Is this file already tracking the vrrp instance directly?
		 * For this to be the case, the file was added directly on the vrrp instance,
		 * and now we are adding it for a sync group. */
		for (e = LIST_HEAD(tfl->file->tracking_vrrp); e; ELEMENT_NEXT(e)) {
			etvp = ELEMENT_DATA(e);
			if (etvp->vrrp == vrrp) {
				/* Update the weight appropriately. We will use the sync group's
				 * weight unless the vrrp setting is unweighted. */
				log_message(LOG_INFO, "(%s) track_file %s is configured on VRRP instance and sync group. Remove vrrp instance config",
						vrrp->iname, tfl->file->fname);

				if (etvp->weight)
					etvp->weight = tfl->weight;
				return;
			}
		}
	}

	tvp = MALLOC(sizeof(tracking_vrrp_t));
	tvp->vrrp = vrrp;
	tvp->weight = tfl->weight;
	list_add(tfl->file->tracking_vrrp, tvp);
}

#ifdef _WITH_BFD_
static void
add_vrrp_to_track_bfd(vrrp_t *vrrp, tracked_bfd_t *tbfd)
{
	tracking_vrrp_t *tvp, *etvp;
	element e;

	if (!LIST_EXISTS(tbfd->bfd->tracking_vrrp))
		tbfd->bfd->tracking_vrrp = alloc_list(free_tracking_vrrp, dump_tracking_vrrp);
	else {
		/* Is this bfd already tracking the vrrp instance directly?
		 * For this to be the case, the bfd was added directly on the vrrp instance,
		 * and now we are adding it for a sync group. */
		LIST_FOREACH(tbfd->bfd->tracking_vrrp, etvp, e) {
			if (etvp->vrrp == vrrp) {
				/* Update the weight appropriately. We will use the sync group's
				 * weight unless the vrrp setting is unweighted. */
				log_message(LOG_INFO, "(%s) track_bfd %s is configured on VRRP instance and sync group. Remove vrrp instance config",
						vrrp->iname, tbfd->bfd->bname);

				if (etvp->weight)
					etvp->weight = tbfd->weight;
				return;
			}
		}
	}

	PMALLOC(tvp);
	tvp->vrrp = vrrp;
	tvp->weight = tbfd->weight;
	list_add(tbfd->bfd->tracking_vrrp, tvp);
}
#endif

/* complete vrrp structure */
static bool
vrrp_complete_instance(vrrp_t * vrrp)
{
#ifdef _HAVE_VRRP_VMAC_
	char ifname[IFNAMSIZ];
	interface_t *ifp;
#endif
	element e;
	ip_address_t *vip;
	size_t hdr_len;
	size_t max_addr;
	size_t i;
	element next;
	bool interface_already_existed = false;
	tracked_sc_t *sc;
	tracked_if_t *tip;
	tracked_file_t *tfl;
#ifdef _WITH_BFD_
	tracked_bfd_t *tbfd;
#endif

	if (vrrp->strict_mode == PARAMETER_UNSET)
		vrrp->strict_mode = global_data->vrrp_strict;

	if (vrrp->family == AF_INET6) {
		if (vrrp->version == VRRP_VERSION_2 && vrrp->strict_mode) {
			log_message(LOG_INFO,"(%s) cannot use IPv6 with VRRP version 2; setting version 3", vrrp->iname);
			vrrp->version = VRRP_VERSION_3;
		}
		else if (!vrrp->version)
			vrrp->version = VRRP_VERSION_3;
	}

	/* Default to IPv4. This can only happen if no VIPs are specified. */
	if (vrrp->family == AF_UNSPEC)
		vrrp->family = AF_INET;

	if (vrrp->version == 0) {
		if (vrrp->family == AF_INET6)
			vrrp->version = VRRP_VERSION_3;
		else
			vrrp->version = global_data->vrrp_version;
	}

	if (LIST_ISEMPTY(vrrp->vip) && (vrrp->version == VRRP_VERSION_3 || vrrp->family == AF_INET6 || vrrp->strict_mode)) {
		log_message(LOG_INFO, "(%s) No VIP specified; at least one is required", vrrp->iname);
		return false;
	}

#ifdef _WITH_VRRP_AUTH_
	if (vrrp->strict_mode && vrrp->auth_type != VRRP_AUTH_NONE) {
		log_message(LOG_INFO, "(%s) Strict mode does not support authentication. Ignoring.", vrrp->iname);
		vrrp->auth_type = VRRP_AUTH_NONE;
	}
	else if (vrrp->version == VRRP_VERSION_3 && vrrp->auth_type != VRRP_AUTH_NONE) {
		log_message(LOG_INFO, "(%s) VRRP version 3 does not support authentication. Ignoring.", vrrp->iname);
		vrrp->auth_type = VRRP_AUTH_NONE;
	}
	else if (vrrp->auth_type != VRRP_AUTH_NONE && !vrrp->auth_data[0]) {
		log_message(LOG_INFO, "(%s) Authentication specified but no password given. Ignoring", vrrp->iname);
		vrrp->auth_type = VRRP_AUTH_NONE;
	}
	else if (vrrp->family == AF_INET6 && vrrp->auth_type == VRRP_AUTH_AH) {
		log_message(LOG_INFO, "(%s) Cannot use AH authentication with IPv6 - ignoring", vrrp->iname);
		vrrp->auth_type = VRRP_AUTH_NONE;
	}
	else if (vrrp->auth_type == VRRP_AUTH_AH && vrrp->wantstate == VRRP_STATE_MAST && vrrp->base_priority != VRRP_PRIO_OWNER) {
		/* We need to have received an advert to get the AH sequence no before taking over, if possible */
		log_message(LOG_INFO, "(%s) Initial state master is incompatible with AH authentication - clearing", vrrp->iname);
		vrrp->wantstate = VRRP_STATE_BACK;
	}
#endif

	if (!chk_min_cfg(vrrp))
		return false;

	/* unicast peers aren't allowed in strict mode */
	if (vrrp->strict_mode && !LIST_ISEMPTY(vrrp->unicast_peer)) {
		log_message(LOG_INFO, "(%s) Unicast peers are not supported in strict mode", vrrp->iname);
		return false;
	}

	/* If the addresses are IPv6, then the first one must be link local */
	if (vrrp->family == AF_INET6 && LIST_ISEMPTY(vrrp->unicast_peer) &&
		  !IN6_IS_ADDR_LINKLOCAL(&((ip_address_t *)LIST_HEAD(vrrp->vip)->data)->u.sin6_addr)) {
		log_message(LOG_INFO, "(%s) the first IPv6 VIP address must be link local", vrrp->iname);
	}

	/* Check we can fit the VIPs into a packet */
	if (vrrp->family == AF_INET) {
		hdr_len = sizeof(struct ether_header) + sizeof(struct iphdr) + sizeof(vrrphdr_t);

		if (vrrp->version == VRRP_VERSION_2) {
			hdr_len += VRRP_AUTH_LEN;

#ifdef _WITH_VRRP_AUTH_
			if (vrrp->auth_type == VRRP_AUTH_AH)
				hdr_len += vrrp_ipsecah_len();
#endif
		}

		max_addr = (vrrp->ifp->mtu - hdr_len) / sizeof(struct in_addr);
	} else {
		hdr_len = sizeof(struct ether_header) + sizeof(struct ip6_hdr) + sizeof(vrrphdr_t);
		max_addr = (vrrp->ifp->mtu - hdr_len) / sizeof(struct in6_addr);
	}

	/* Count IP addrs field is 8 bits wide, giving a maximum address count of 255 */
	if (max_addr > VRRP_MAX_ADDR)
		max_addr = VRRP_MAX_ADDR;

	/* Move any extra addresses to be evips. We won't advertise them, but at least we can respond to them */
	if (!LIST_ISEMPTY(vrrp->vip) && LIST_SIZE(vrrp->vip) > max_addr) {
		log_message(LOG_INFO, "(%s) Number of VIPs (%d) exceeds maximum/space available in packet (max %zu addresses) - excess moved to eVIPs",
				vrrp->iname, LIST_SIZE(vrrp->vip), max_addr);
		for (i = 0, e = LIST_HEAD(vrrp->vip); e; i++, e = next) {
			next = e->next;
			if (i < max_addr)
				continue;
			vip = ELEMENT_DATA(e);
			list_del(vrrp->vip, vip);
			if (!LIST_EXISTS(vrrp->evip))
				vrrp->evip = alloc_list(free_ipaddress, dump_ipaddress);
			list_add(vrrp->evip, vip);
		}
	}

	if (vrrp->base_priority == 0) {
		if (vrrp->wantstate == VRRP_STATE_MAST)
			vrrp->base_priority = VRRP_PRIO_OWNER;
		else
			vrrp->base_priority = VRRP_PRIO_DFL;
	}
	else if (vrrp->wantstate == VRRP_STATE_INIT)
		vrrp->wantstate = vrrp->base_priority == VRRP_PRIO_OWNER ? VRRP_STATE_MAST : VRRP_STATE_BACK;
	else if (vrrp->strict_mode &&
		 ((vrrp->wantstate == VRRP_STATE_MAST) != (vrrp->base_priority == VRRP_PRIO_OWNER))) {
			log_message(LOG_INFO,"(%s) State MASTER must match being address owner", vrrp->iname);
			vrrp->wantstate = vrrp->base_priority == VRRP_PRIO_OWNER ? VRRP_STATE_MAST : VRRP_STATE_BACK;
	}

	if (vrrp->base_priority == VRRP_PRIO_OWNER && vrrp->nopreempt) {
		log_message(LOG_INFO, "(%s) nopreempt is incompatible with priority %d - resetting nopreempt", vrrp->iname, VRRP_PRIO_OWNER);
		vrrp->nopreempt = false;
	}

	vrrp->effective_priority = vrrp->base_priority;
	vrrp->total_priority = vrrp->base_priority;

	if (vrrp->wantstate == VRRP_STATE_MAST) {
		if (vrrp->nopreempt) {
			log_message(LOG_INFO, "(%s) Warning - nopreempt will not work with initial state MASTER - clearing", vrrp->iname);
			vrrp->nopreempt = false;
		}
		if (vrrp->preempt_delay) {
			log_message(LOG_INFO, "(%s) Warning - preempt delay will not work with initial state MASTER - clearing", vrrp->iname);
			vrrp->preempt_delay = false;
		}
	}
	if (vrrp->preempt_delay) {
		if (vrrp->strict_mode) {
			log_message(LOG_INFO, "(%s) preempt_delay is incompatible with strict mode - resetting", vrrp->iname);
			vrrp->preempt_delay = 0;
		}
		if (vrrp->nopreempt) {
			log_message(LOG_INFO, "(%s) preempt_delay is incompatible with nopreempt mode - resetting", vrrp->iname);
			vrrp->preempt_delay = 0;
		}
	}

	vrrp->state = VRRP_STATE_INIT;
#ifdef _WITH_SNMP_VRRP_
	vrrp->init_state = vrrp->wantstate;
#endif

	/* Set default for accept mode if not specified. If we are running in strict mode,
	 * default is to disable accept mode, otherwise default is to enable it.
	 * At some point we might want to change this to make non accept_mode the default,
	 * to comply with the RFCs. */
	if (vrrp->accept == PARAMETER_UNSET)
		vrrp->accept = !vrrp->strict_mode;

	if (vrrp->accept &&
	    vrrp->base_priority != VRRP_PRIO_OWNER &&
	    vrrp->strict_mode &&
	    vrrp->version == VRRP_VERSION_2) {
		log_message(LOG_INFO, "(%s) warning - accept mode for VRRP version 2 does not comply with RFC3768 - resetting", vrrp->iname);
		vrrp->accept = 0;
	}

	if (vrrp->garp_lower_prio_rep == PARAMETER_UNSET)
		vrrp->garp_lower_prio_rep = vrrp->strict_mode ? 0 : global_data->vrrp_garp_lower_prio_rep;
	else if (vrrp->strict_mode && vrrp->garp_lower_prio_rep) {
		log_message(LOG_INFO, "(%s) Strict mode requires no repeat garps - resetting", vrrp->iname);
		vrrp->garp_lower_prio_rep = 0;
	}
	if (vrrp->garp_lower_prio_delay == PARAMETER_UNSET)
		vrrp->garp_lower_prio_delay = vrrp->strict_mode ? 0 : global_data->vrrp_garp_lower_prio_delay;
	else if (vrrp->strict_mode && vrrp->garp_lower_prio_delay) {
		log_message(LOG_INFO, "(%s) Strict mode requires no repeat garp delay - resetting", vrrp->iname);
		vrrp->garp_lower_prio_delay = 0;
	}
	if (vrrp->lower_prio_no_advert == PARAMETER_UNSET)
		vrrp->lower_prio_no_advert = vrrp->strict_mode ? true : global_data->vrrp_lower_prio_no_advert;
	else if (vrrp->strict_mode && !vrrp->lower_prio_no_advert) {
		log_message(LOG_INFO, "(%s) Strict mode requires no lower priority advert - resetting", vrrp->iname);
		vrrp->lower_prio_no_advert = true;
	}
	if (vrrp->higher_prio_send_advert == PARAMETER_UNSET)
		vrrp->higher_prio_send_advert = vrrp->strict_mode ? false : global_data->vrrp_higher_prio_send_advert;
	else if (vrrp->strict_mode && vrrp->higher_prio_send_advert) {
		log_message(LOG_INFO, "(%s) strict mode requires higherer_prio_send_advert to be clear - resetting", vrrp->iname);
		vrrp->higher_prio_send_advert = false;
	}

	if (vrrp->smtp_alert == -1) {
		if (global_data->smtp_alert_vrrp != -1)
			vrrp->smtp_alert = global_data->smtp_alert_vrrp;
		else if (global_data->smtp_alert != -1)
			vrrp->smtp_alert = global_data->smtp_alert;
		else
			vrrp->smtp_alert = false;
	}

	/* Check that the advertisement interval is valid */
	if (!vrrp->adver_int)
		vrrp->adver_int = VRRP_ADVER_DFL * TIMER_HZ;
	if (vrrp->version == VRRP_VERSION_2) {
		if (vrrp->adver_int >= (1<<8) * TIMER_HZ) {
			log_message(LOG_INFO, "(%s) VRRPv2 advertisement interval %.2fs is out of range. Must be less than %ds. Setting to %ds",
					vrrp->iname, (float)vrrp->adver_int / TIMER_HZ, 1<<8, (1<<8) - 1);
			vrrp->adver_int = ((1<<8) - 1) * TIMER_HZ;
		}
		else if (vrrp->adver_int % TIMER_HZ) {
			log_message(LOG_INFO, "(%s) VRRPv2 advertisement interval %fs must be an integer - rounding",
					vrrp->iname, (float)vrrp->adver_int / TIMER_HZ);
			vrrp->adver_int = vrrp->adver_int + (TIMER_HZ / 2);
			vrrp->adver_int -= vrrp->adver_int % TIMER_HZ;
			if (vrrp->adver_int == 0)
				vrrp->adver_int = TIMER_HZ;
		}
	}
	else
	{
		if (vrrp->adver_int >= (1<<12) * TIMER_CENTI_HZ) {
			log_message(LOG_INFO, "(%s) VRRPv3 advertisement interval %.2fs is out of range. Must be less than %.2fs. Setting to %.2fs",
					vrrp->iname, (float)vrrp->adver_int / TIMER_HZ, (float)(1<<12) / 100, (float)((1<<12) - 1) / 100);
			vrrp->adver_int = ((1<<12) - 1) * TIMER_CENTI_HZ;
		}
		else if (vrrp->adver_int % TIMER_CENTI_HZ) {
			log_message(LOG_INFO, "(%s) VRRPv3 advertisement interval %fs must be in units of 10ms - rounding",
					vrrp->iname, (float)vrrp->adver_int / TIMER_HZ);
			vrrp->adver_int = vrrp->adver_int + (TIMER_CENTI_HZ / 2);
			vrrp->adver_int -= vrrp->adver_int % TIMER_CENTI_HZ;

			if (vrrp->adver_int == 0)
				vrrp->adver_int = TIMER_CENTI_HZ;
		}
	}
	vrrp->master_adver_int = vrrp->adver_int;

	/* Set linkbeat polling on interface if wanted */
	if (vrrp->linkbeat_use_polling || global_data->linkbeat_use_polling)
		vrrp->ifp->linkbeat_use_polling = true;

	/* Clear track_saddr if no saddr specified */
	if (!vrrp->saddr_from_config)
		vrrp->track_saddr = false;

#ifdef _HAVE_VRRP_VMAC_
	/* Set a default interface name for the vmac if needed */
	if (__test_bit(VRRP_VMAC_BIT, &vrrp->vmac_flags)) {
		/* The same vrid can be used for both IPv4 and IPv6, and also on multiple underlying
		 * interfaces. */

		/* Look to see if an existing interface matches. If so, use that name */
		list if_list = get_if_list();
		if (!LIST_ISEMPTY(if_list)) {		/* If the list were empty we would have a real problem! */
			for (e = LIST_HEAD(if_list); e; ELEMENT_NEXT(e)) {
				ifp = ELEMENT_DATA(e);
				/* Check if this interface could be the macvlan for this vrrp */
				if (ifp->vmac &&
				    !memcmp(ifp->hw_addr, ll_addr, sizeof(ll_addr) - 2) &&
				    ((vrrp->family == AF_INET && ifp->hw_addr[sizeof(ll_addr) - 2] == 0x01) ||
				     (vrrp->family == AF_INET6 && ifp->hw_addr[sizeof(ll_addr) - 2] == 0x02)) &&
				    ifp->hw_addr[sizeof(ll_addr) - 1] == vrrp->vrid &&
				    ifp->base_ifp == vrrp->ifp)
				{
					log_message(LOG_INFO, "(%s) Found matching interface %s", vrrp->iname, ifp->ifname);
					if (vrrp->vmac_ifname[0] &&
					    strcmp(vrrp->vmac_ifname, ifp->ifname))
						log_message(LOG_INFO, "(%s) vmac name mismatch %s <=> %s; changing to %s.", vrrp->iname, vrrp->vmac_ifname, ifp->ifname, ifp->ifname);

					strcpy(vrrp->vmac_ifname, ifp->ifname);
					vrrp->ifp = ifp;
					__set_bit(VRRP_VMAC_UP_BIT, &vrrp->vmac_flags);

					/* The interface existed, so it may have config set on it */
					interface_already_existed = true;

					break;
				}
			}

			if (!interface_already_existed &&
			    vrrp->vmac_ifname[0] &&
			    (ifp = if_get_by_ifname(vrrp->vmac_ifname, IF_NO_CREATE)) &&
			     ifp->ifindex) {
				/* An interface with the same name exists, but it doesn't match */
				if (ifp->vmac)
					log_message(LOG_INFO, "(%s) VMAC %s already exists but is incompatible. It will be deleted", vrrp->iname, vrrp->vmac_ifname);
				else {
					log_message(LOG_INFO, "(%s) VMAC interface name %s already exists as a non VMAC interface - ignoring configured name",
						    vrrp->iname, vrrp->vmac_ifname);
					vrrp->vmac_ifname[0] = 0;
				}
			}
		}

		/* No interface found, find an unused name */
		if (!vrrp->vmac_ifname[0]) {
			unsigned short num=0;
			snprintf(ifname, IFNAMSIZ, "vrrp.%d", vrrp->vrid);

			while (true) {
				/* If there is no VMAC with the name and no existing
				 * interface with the name, we can use it */
				if (!e && !if_get_by_ifname(ifname, IF_NO_CREATE))
					break;

				/* For IPv6 try vrrp6 as second attempt */
				if (vrrp->family == AF_INET6) {
					if (num == 0)
						num = 6;
					else if (num == 6)
						num = 1;
					else if (++num == 6)
						num++;
				}
				else
					num++;

				snprintf(ifname, IFNAMSIZ, "vrrp%d.%d", num, vrrp->vrid);
			}

			/* We've found a unique name */
			strncpy(vrrp->vmac_ifname, ifname, IFNAMSIZ);
		}

		ifp = if_get_by_ifname(vrrp->vmac_ifname, IF_CREATE_ALWAYS);
		ifp->base_ifp = vrrp->ifp;
		vrrp->ifp = ifp;

		if (vrrp->strict_mode && __test_bit(VRRP_VMAC_XMITBASE_BIT, &vrrp->vmac_flags)) {
			log_message(LOG_INFO, "(%s) xmit_base is incompatible with strict mode - resetting", vrrp->iname);
			__clear_bit(VRRP_VMAC_XMITBASE_BIT, &vrrp->vmac_flags);
		}

		if (vrrp->promote_secondaries) {
			log_message(LOG_INFO, "(%s) promote_secondaries is automatically set for vmacs - ignoring", vrrp->iname);
			vrrp->promote_secondaries = false;
		}
	}
	else
#endif
	{
		/* We are using a "physical" interface, so it may have configuration on it
		 * left over from a previous run. */
		interface_already_existed = true;
	}

	/* Make sure we have an IP address as needed */
	if (vrrp->ifp->base_ifp->ifindex && vrrp->saddr.ss_family == AF_UNSPEC) {
		/* Check the physical interface has a suitable address we can use.
		 * We don't need an IPv6 address on the underlying interface if it is
		 * a VMAC since we can create our own. */
		bool addr_missing = false;

		if (vrrp->family == AF_INET) {
			if (!IF_BASE_IFP(vrrp->ifp)->sin_addr.s_addr)
				addr_missing = true;
		}
		else {
#ifdef _HAVE_VRRP_VMAC_
			if (!__test_bit(VRRP_VMAC_BIT, &vrrp->vmac_flags))
#endif
				if (!IF_BASE_IFP(vrrp->ifp)->sin6_addr.s6_addr32[0])
					addr_missing = true;
		}

		if (addr_missing) {
			log_message(LOG_INFO, "(%s) Cannot find an IP address to use for interface %s", vrrp->iname, IF_BASE_IFP(vrrp->ifp)->ifname);
		}
		else if (vrrp->family == AF_INET)
			inet_ip4tosockaddr(&IF_BASE_IFP(vrrp->ifp)->sin_addr, &vrrp->saddr);
		else if (vrrp->family == AF_INET6)
			inet_ip6tosockaddr(&IF_BASE_IFP(vrrp->ifp)->sin6_addr, &vrrp->saddr);
	}

	/* Add us to the interfaces we are tracking. This must be
	 * done before the vrrp's own interface(s) is added, since
	 * the interface is then added to the track_ifp list */
	if (!LIST_ISEMPTY(vrrp->track_ifp)) {
		tracked_if_t *tip;
		for (e = LIST_HEAD(vrrp->track_ifp); e; ELEMENT_NEXT(e)) {
			tip = ELEMENT_DATA(e);
			add_vrrp_to_interface(vrrp, tip->ifp, tip->weight, false);
		}
	}

	/* Add this instance to the physical interface and vice versa */
	add_vrrp_to_interface(vrrp, IF_BASE_IFP(vrrp->ifp), vrrp->dont_track_primary ? VRRP_NOT_TRACK_IF : 0, true);
	if (!vrrp->dont_track_primary)
		add_interface_to_vrrp(vrrp, IF_BASE_IFP(vrrp->ifp));

#ifdef _HAVE_VRRP_VMAC_
	if (__test_bit(VRRP_VMAC_XMITBASE_BIT, &vrrp->vmac_flags) &&
	    !__test_bit(VRRP_VMAC_BIT, &vrrp->vmac_flags)) {
		log_message(LOG_INFO, "(%s) vmac_xmit_base is only valid with a vmac", vrrp->iname);
		__clear_bit(VRRP_VMAC_XMITBASE_BIT, &vrrp->vmac_flags);
	}

	if (__test_bit(VRRP_VMAC_BIT, &vrrp->vmac_flags))
	{
		/* We need to know if we need to allow IPv6 just for eVIPs */
		if (vrrp->family == AF_INET && !LIST_ISEMPTY(vrrp->evip)) {
			for (e = LIST_HEAD(vrrp->evip); e; ELEMENT_NEXT(e)) {
				vip = ELEMENT_DATA(e);
				if (vip->ifa.ifa_family == AF_INET6) {
					vrrp->evip_add_ipv6 = true;
					break;
				}
			}
		}

		/* Create the interface if it doesn't already exist and
		 * the underlying interface does exist */
		if (vrrp->ifp->base_ifp->ifindex &&
		    !__test_bit(VRRP_VMAC_UP_BIT, &vrrp->vmac_flags))
			netlink_link_add_vmac(vrrp);

		/* Add this instance to the vmac interface */
		add_vrrp_to_interface(vrrp, vrrp->ifp, vrrp->dont_track_primary ? VRRP_NOT_TRACK_IF : 0, true);
		if (!vrrp->dont_track_primary)
			add_interface_to_vrrp(vrrp, vrrp->ifp);
	}
#endif

	/* Spin through all our addresses, setting ifindex and ifp.
	   We also need to know what addresses we might block */
	if (vrrp->base_priority != VRRP_PRIO_OWNER && !vrrp->accept) {
//TODO = we have a problem since SNMP may change accept mode
//it can also change priority
		if (!global_data->vrrp_iptables_inchain[0])
			log_message(LOG_INFO, "(%s) Unable to set no_accept mode since iptables chain name unset", vrrp->iname);
		else if (vrrp->family == AF_INET)
			block_ipv4 = true;
		else
			block_ipv6 = true;
	}
	if (!LIST_ISEMPTY(vrrp->vip)) {
		for (e = LIST_HEAD(vrrp->vip); e; ELEMENT_NEXT(e)) {
			vip = ELEMENT_DATA(e);
			if (!vip->ifp)
				vip->ifp = vrrp->ifp;
		}
	}
	if (!LIST_ISEMPTY(vrrp->evip)) {
		for (e = LIST_HEAD(vrrp->evip); e; ELEMENT_NEXT(e)) {
			vip = ELEMENT_DATA(e);
			if (!vip->ifp)
				vip->ifp = vrrp->ifp;
		}
	}

	/* In case of VRRP SYNC, we have to carefully check that we are
	 * not running floating priorities on any VRRP instance, unless
	 * sgroup_tracking_weight is set.
	 * If address owner, then we must totally ignore weights.
	 */
	if ((vrrp->sync && !vrrp->sync->sgroup_tracking_weight) ||
	    vrrp->base_priority == VRRP_PRIO_OWNER) {
		bool sync_no_tracking_weight = (vrrp->sync && !vrrp->sync->sgroup_tracking_weight);

		/* Set weight to 0 of any interface we are tracking,
		 * unless we are the address owner, in which case stop tracking it */
		LIST_FOREACH_NEXT(vrrp->track_ifp, tip, e, next) {
			if (tip->weight && tip->weight != VRRP_NOT_TRACK_IF) {
				log_message(LOG_INFO, "(%s) ignoring %s"
						 "tracked interface %s due to %s",
						 vrrp->iname, tip->ifp->ifname,
						 sync_no_tracking_weight ? "weight of " : "",
						 sync_no_tracking_weight ? "SYNC group" : "address owner");
				if (sync_no_tracking_weight)
					tip->weight = 0;
				else
					free_list_element(vrrp->track_ifp, e);
			}
		}
		if (LIST_ISEMPTY(vrrp->track_ifp))
			free_list(&vrrp->track_ifp);

		/* Ignore any weighted script */
		LIST_FOREACH_NEXT(vrrp->track_script, sc, e, next) {
			if (sc->weight) {
				log_message(LOG_INFO, "(%s) ignoring "
						 "tracked script %s with weights due to %s",
						 vrrp->iname, sc->scr->sname,
						 sync_no_tracking_weight ? "SYNC group" : "address_owner");
				free_list_element(vrrp->track_script, e);
			}
		}
		if (LIST_ISEMPTY(vrrp->track_script))
			free_list(&vrrp->track_script);

		/* Set tracking files to unweighted if weight not explicitly set, otherwise ignore */
		LIST_FOREACH_NEXT(vrrp->track_file, tfl, e, next) {
			if (tfl->weight == 1) {		/* weight == 1 is the default */
				log_message(LOG_INFO, "(%s) ignoring weight from "
						 "tracked file %s due to %s - specify weight 0",
						 vrrp->iname, tfl->file->fname,
						 sync_no_tracking_weight ? "SYNC group" : "address_owner");
				tfl->weight = 0;
			}
			else if (tfl->weight) {
				log_message(LOG_INFO, "(%s) ignoring "
						 "tracked file %s with weight %d due to %s",
						 vrrp->iname, tfl->file->fname, tfl->weight,
						 sync_no_tracking_weight ? "SYNC group" : "address_owner");
				free_list_element(vrrp->track_file, e);
			}
		}
		if (LIST_ISEMPTY(vrrp->track_file))
			free_list(&vrrp->track_file);

#ifdef _WITH_BFD_
		/* Ignore any weighted tracked bfd */
		LIST_FOREACH_NEXT(vrrp->track_bfd, tbfd, e, next) {
			if (tbfd->weight) {
				log_message(LOG_INFO, "(%s) ignoring "
						 "tracked bfd %s with weight %d due to %s",
						 vrrp->iname, tbfd->bfd->bname, tbfd->weight,
						 sync_no_tracking_weight ? "SYNC group" : "address_owner");
				free_list_element(vrrp->track_bfd, e);
			}
		}
		if (LIST_ISEMPTY(vrrp->track_bfd))
			free_list(&vrrp->track_bfd);
#endif
	}

	/* Add us to the vrrp list of the script, and update
	 * effective_priority and num_script_if_fault */
	LIST_FOREACH_NEXT(vrrp->track_script, sc, e, next) {
		vrrp_script_t *vsc = sc->scr;

		if (vrrp->base_priority == VRRP_PRIO_OWNER && sc->weight) {
			log_message(LOG_INFO, "(%s) Cannot have weighted track script '%s' with priority %d", vrrp->iname, vsc->sname, VRRP_PRIO_OWNER);
			list_del(vrrp->track_script, sc);
			continue;
		}

		add_vrrp_to_track_script(vrrp, sc);
	}

	/* Add our track files to the tracking file tracking_vrrp list */
	LIST_FOREACH(vrrp->track_file, tfl, e) {
		tfl = ELEMENT_DATA(e);

		add_vrrp_to_track_file(vrrp, tfl);
	}

#ifdef _WITH_BFD_
	/* Add our track bfd to the tracking bfd tracking_vrrp list */
	LIST_FOREACH(vrrp->track_bfd, tbfd, e) {
		tfl = ELEMENT_DATA(e);

		add_vrrp_to_track_bfd(vrrp, tbfd);
	}
#endif

	if (!vrrp->ifp->ifindex)
		return true;

	if (!reload && interface_already_existed) {
		vrrp->vipset = true;	/* Set to force address removal */
	}

	/* See if we need to set promote_secondaries */
	if (vrrp->promote_secondaries &&
	    !vrrp->ifp->promote_secondaries_already_set)
		set_promote_secondaries(vrrp->ifp);

	return true;
}

static void
sync_group_tracking_init(void)
{
	element e, e1, e2;
	vrrp_sgroup_t *sgroup;
	tracked_sc_t *sc;
	vrrp_script_t *vsc;
	tracked_if_t *tif;
	tracked_file_t *tfl;
#ifdef _WITH_BFD_
	tracked_bfd_t *tbfd;
#endif
	vrrp_t *vrrp;
	bool sgroup_has_prio_owner;

	if (LIST_ISEMPTY(vrrp_data->vrrp_sync_group))
		return;

	/* Add sync group members to the vrrp list of the script, file, i/f,
	 * and update effective_priority and num_script_if_fault */
	LIST_FOREACH(vrrp_data->vrrp_sync_group, sgroup, e) {
		if (LIST_ISEMPTY(sgroup->vrrp_instances))
			continue;

		/* Find out if any of the sync group members are address owners, since then
		 * we cannot have weights */
		sgroup_has_prio_owner = false;
		LIST_FOREACH(sgroup->vrrp_instances, vrrp, e1) {
			if (vrrp->base_priority == VRRP_PRIO_OWNER) {
				sgroup_has_prio_owner = true;
				break;
			}
		}

		LIST_FOREACH(sgroup->track_script, sc, e1) {
			vsc = sc->scr;

			if (sgroup_has_prio_owner && sc->weight) {
				log_message(LOG_INFO, "(%s) Cannot have weighted track script '%s' with member having priority %d - clearing weight", sgroup->gname, vsc->sname, VRRP_PRIO_OWNER);
				sc->weight = 0;
			}

			LIST_FOREACH(sgroup->vrrp_instances, vrrp, e2)
				add_vrrp_to_track_script(vrrp, sc);
		}

		/* tracked files */
		LIST_FOREACH(sgroup->track_file, tfl, e1) {
			if (sgroup_has_prio_owner && tfl->weight) {
				log_message(LOG_INFO, "(%s) Cannot have weighted track file '%s' with member having priority %d - setting weight 0", sgroup->gname, tfl->file->fname, VRRP_PRIO_OWNER);
				tfl->weight = 0;
			}

			LIST_FOREACH(sgroup->vrrp_instances, vrrp, e2)
				add_vrrp_to_track_file(vrrp, tfl);
		}

#ifdef _WITH_BFD_
		/* tracked files */
		LIST_FOREACH(sgroup->track_bfd, tbfd, e1) {
			if (sgroup_has_prio_owner && tbfd->weight) {
				log_message(LOG_INFO, "(%s) Cannot have weighted track bfd '%s' with member having priority %d - setting weight 0", sgroup->gname, tbfd->bfd->bname, VRRP_PRIO_OWNER);
				tbfd->weight = 0;
			}

			LIST_FOREACH(sgroup->vrrp_instances, vrrp, e2)
				add_vrrp_to_track_bfd(vrrp, tbfd);
		}
#endif

		/* tracked interfaces */
		LIST_FOREACH(sgroup->track_ifp, tif, e1) {
			if (sgroup_has_prio_owner && tif->weight) {
				log_message(LOG_INFO, "(%s) Cannot have weighted track interface '%s' with member having priority %d - clearing weight", sgroup->gname, tif->ifp->ifname, VRRP_PRIO_OWNER);
				tif->weight = 0;
			}

			LIST_FOREACH(sgroup->vrrp_instances, vrrp, e2)
				add_vrrp_to_interface(vrrp, tif->ifp, tif->weight, true);
		}

		/* Set default smtp_alert */
		if (sgroup->smtp_alert == -1) {
			if (global_data->smtp_alert_vrrp != -1)
				sgroup->smtp_alert = global_data->smtp_alert_vrrp;
			else if (global_data->smtp_alert != -1)
				sgroup->smtp_alert = global_data->smtp_alert;
			else
				sgroup->smtp_alert = false;
		}
	}
}

bool
vrrp_complete_init(void)
{
	/*
	 * e - Element equal to a specific VRRP instance
	 * eo- Element equal to a specific group within old global group list
	 */
	element e;
	vrrp_t *vrrp, *old_vrrp;
	vrrp_sgroup_t *sgroup;
	list l_o;
	element e_o;
	element next;
	vrrp_t *vrrp_o;
	interface_t *ifp;
	ifindex_t ifindex_o;
	size_t max_mtu_len = 0;

	/* Set defaults of not specified, depending on strict mode */
	if (global_data->vrrp_garp_lower_prio_rep == PARAMETER_UNSET)
		global_data->vrrp_garp_lower_prio_rep = global_data->vrrp_garp_rep;
	if (global_data->vrrp_garp_lower_prio_delay == PARAMETER_UNSET)
		global_data->vrrp_garp_lower_prio_delay = global_data->vrrp_garp_delay;

	/* Add the FIFO name to the end of the parameter list */
	if (global_data->notify_fifo.script)
		add_script_param(global_data->notify_fifo.script, global_data->notify_fifo.name);
	if (global_data->vrrp_notify_fifo.script)
		add_script_param(global_data->vrrp_notify_fifo.script, global_data->vrrp_notify_fifo.name);

	/* Mark any scripts as insecure */
	check_vrrp_script_security();

	/* Make sure don't have same vrid on same interface with same address family */
	for (e = LIST_HEAD(vrrp_data->vrrp); e; ELEMENT_NEXT(e)) {
		vrrp = ELEMENT_DATA(e);
		l_o = &vrrp_data->vrrp_index[vrrp->vrid];
#ifdef _HAVE_VRRP_VMAC_
		if (__test_bit(VRRP_VMAC_BIT, &vrrp->vmac_flags))
			ifp = vrrp->ifp->base_ifp;
		else
#endif
			ifp = vrrp->ifp;

		/* Check if any other entries with same vrid conflict */
		if (!LIST_ISEMPTY(l_o) && LIST_SIZE(l_o) > 1) {
			/* Can't have same vrid with same family an interface */
			for (e_o = LIST_HEAD(l_o); e_o; ELEMENT_NEXT(e_o)) {
				vrrp_o = ELEMENT_DATA(e_o);
				if (vrrp_o != vrrp &&
				    vrrp_o->family == vrrp->family) {
#ifdef _HAVE_VRRP_VMAC_
					if (__test_bit(VRRP_VMAC_BIT, &vrrp_o->vmac_flags))
						ifindex_o = vrrp_o->ifp->base_ifp->ifindex;
					else
#endif
						ifindex_o = vrrp_o->ifp->ifindex;

					if (ifp->ifindex == ifindex_o)
					{
						log_message(LOG_INFO, "VRID %d is duplicated on interface %s", vrrp->vrid, ifp->ifname);
						return false;
					}
				}
			}
		}
	}

	/* Build synchronization group index, and remove any
	 * empty groups, or groups with only one member */
	LIST_FOREACH_NEXT(vrrp_data->vrrp_sync_group, sgroup, e, next) {
		/* A group needs at least two members */
		if (!sgroup->iname) {
			log_message(LOG_INFO, "Sync group %s has no virtual router(s) - removing", sgroup->gname);
			free_list_element(vrrp_data->vrrp_sync_group, e);
			continue;
		}

		vrrp_sync_set_group(sgroup);

		if (!sgroup->vrrp_instances) {
			free_list_element(vrrp_data->vrrp_sync_group, e);
			continue;
		}
	}

	/* Complete VRRP instance initialization */
	for (e = LIST_HEAD(vrrp_data->vrrp); e; ELEMENT_NEXT(e)) {
		vrrp = ELEMENT_DATA(e);
		if (!vrrp_complete_instance(vrrp))
			return false;

		if (vrrp->ifp->mtu > max_mtu_len)
			max_mtu_len = vrrp->ifp->mtu;
	}

	/* Add pointers from sync group tracked scripts, file and interfaces
	 * to members of the sync groups.
	 * This must be called after vrrp_complete_instance() since this adds
	 * (possibly weighted) tracking objects to vrrp instances, but any
	 * weighted tracking objects configured directly against a vrrp instance
	 * in a sync group must have the tracking objects removed unless
	 * sgroup_tracking_weight is set */
	sync_group_tracking_init();

	/* If we have a global garp_delay add it to any interfaces without a garp_delay */
	if (global_data->vrrp_garp_interval || global_data->vrrp_gna_interval)
		set_default_garp_delay();

#ifdef _HAVE_LIBIPTC_
	/* Make sure we don't have any old iptables/ipsets settings left around */
	if (!reload)
		iptables_cleanup();
#endif

	/* We need to know the state of interfaces for the next loop */
	init_interface_linkbeat();

	/* Check for instance down due to an interface or script */
	for (e = LIST_HEAD(vrrp_data->vrrp); e; ELEMENT_NEXT(e)) {
		vrrp = ELEMENT_DATA(e);

		/* Set effective priority and fault state */
		initialise_tracking_priorities(vrrp);

		if (vrrp->sync) {
			if (vrrp->state == VRRP_STATE_FAULT) {
				if (vrrp->sync->state != VRRP_STATE_FAULT) {
					vrrp->sync->state = VRRP_STATE_FAULT;
					log_message(LOG_INFO, "VRRP_Group(%s): Syncing instances to FAULT state", vrrp->sync->gname);
				}

				vrrp->sync->num_member_fault++;
			}
			if (vrrp->num_script_init) {
				/* Update init count on sync group if needed */
				vrrp->sync->num_member_init++;
				if (vrrp->sync->state != VRRP_STATE_FAULT)
					vrrp->sync->state = VRRP_STATE_INIT;
			}
		}
	}

// What we want to do is make all the settings for vrrp instances, including scripts in init
// Then copy old vrrp master/backup in !fault or num_script_init
//   and then go through and set up sync groups in fault or init with counts
// TODO-PQA
	/* Set all sync group members to fault state if sync group is in fault state */
	for (e = LIST_HEAD(vrrp_data->vrrp); e; ELEMENT_NEXT(e)) {
		vrrp = ELEMENT_DATA(e);

		if (vrrp->state == VRRP_STATE_FAULT ||
		    (vrrp->sync && vrrp->sync->state == VRRP_STATE_FAULT)) {
			vrrp->state = VRRP_STATE_FAULT;

			log_message(LOG_INFO, "(%s) entering FAULT state", vrrp->iname);

			send_instance_notifies(vrrp);
		}
	}

	if (reload) {
		/* Now step through the old vrrp to set the status on matching new instances */
		for (e = LIST_HEAD(old_vrrp_data->vrrp); e; ELEMENT_NEXT(e)) {
			old_vrrp = ELEMENT_DATA(e);
			vrrp = vrrp_exist(old_vrrp);
			if (vrrp) {
				/* If we have detected a fault, don't override it */
				if (vrrp->state == VRRP_STATE_FAULT || vrrp->num_script_init)
					continue;

				vrrp->state = old_vrrp->state;
				vrrp->wantstate = old_vrrp->state;
			}
		}
	}

#ifdef _WITH_LVS_
	/* Set up the lvs_syncd vrrp */
	if (global_data->lvs_syncd.vrrp_name) {
		for (e = LIST_HEAD(vrrp_data->vrrp); e; ELEMENT_NEXT(e)) {
			vrrp = ELEMENT_DATA(e);
			if (!strcmp(global_data->lvs_syncd.vrrp_name, vrrp->iname)) {
				global_data->lvs_syncd.vrrp = vrrp;

				break;
			}
		}

		if (!global_data->lvs_syncd.vrrp) {
			log_message(LOG_INFO, "Unable to find vrrp instance %s for lvs_syncd - clearing lvs_syncd config", global_data->lvs_syncd.vrrp_name);
			FREE_PTR(global_data->lvs_syncd.ifname);
			global_data->lvs_syncd.ifname = NULL;
			global_data->lvs_syncd.syncid = PARAMETER_UNSET;
		}
		else if (global_data->lvs_syncd.syncid == PARAMETER_UNSET) {
			/* If no syncid configured, use vrid */
			global_data->lvs_syncd.syncid = global_data->lvs_syncd.vrrp->vrid;
		}

		/* vrrp_name is no longer used */
		FREE_PTR(global_data->lvs_syncd.vrrp_name);
		global_data->lvs_syncd.vrrp_name = NULL;
	}
#endif

	/* Identify and remove any unused tracking scripts */
	if (!LIST_ISEMPTY(vrrp_data->vrrp_script)) {
		for (e = LIST_HEAD(vrrp_data->vrrp_script); e; e = next) {
			next = e->next;
			vrrp_script_t *scr = ELEMENT_DATA(e);
			if (LIST_ISEMPTY(scr->tracking_vrrp)) {
				log_message(LOG_INFO, "Warning - script %s is not used", scr->sname);
				free_list_element(vrrp_data->vrrp_script, e);
			}
		}
	}

	alloc_vrrp_buffer(max_mtu_len);

	return true;
}

void vrrp_restore_interfaces_startup(void)
{
	element e;
	vrrp_t *vrrp;

	for (e = LIST_HEAD(vrrp_data->vrrp); e; ELEMENT_NEXT(e)) {
		vrrp = ELEMENT_DATA(e);
		if (vrrp->vipset)
			vrrp_restore_interface(vrrp, false, true);
	}
}

/* Clear VIP|EVIP not present into the new data */
static void
clear_diff_vrrp_vip_list(vrrp_t *vrrp, struct ipt_handle* h, list l, list n)
{
	clear_diff_address(h, l, n);

	if (LIST_ISEMPTY(n))
		return;

	/* Clear iptable rule to VIP if needed. */
	if (vrrp->base_priority == VRRP_PRIO_OWNER || vrrp->accept) {
		handle_iptable_rule_to_iplist(h, n, IPADDRESS_DEL, false);
		vrrp->iptable_rules_set = false;
	} else
		vrrp->iptable_rules_set = true;
}

static void
clear_diff_vrrp_vip(vrrp_t *old_vrrp, vrrp_t *vrrp)
{
#ifdef _HAVE_LIBIPTC_
	int tries = 0;
	int res = 0;
#endif
	struct ipt_handle *h = NULL;

	if (!old_vrrp->vipset)
		return;

#ifdef _HAVE_LIBIPTC_
	do {
#ifdef _LIBIPTC_DYNAMIC_
		if ((vrrp->family == AF_INET && using_libip4tc) ||
		    (vrrp->family == AF_INET6 && using_libip6tc))
#endif
			h = iptables_open();
#endif
		clear_diff_vrrp_vip_list(vrrp, h, old_vrrp->vip, vrrp->vip);
		clear_diff_vrrp_vip_list(vrrp, h, old_vrrp->evip, vrrp->evip);
#ifdef _HAVE_LIBIPTC_
#ifdef _LIBIPTC_DYNAMIC_
		if (h)
#endif
			res = iptables_close(h);
	} while (res == EAGAIN && ++tries < IPTABLES_MAX_TRIES);
#endif
}

#ifdef _HAVE_FIB_ROUTING_
/* Clear virtual routes not present in the new data */
static void
clear_diff_vrrp_vroutes(vrrp_t *old_vrrp, vrrp_t *vrrp)
{
	clear_diff_routes(old_vrrp->vroutes, vrrp->vroutes);
}

/* Clear virtual rules not present in the new data */
static void
clear_diff_vrrp_vrules(vrrp_t *old_vrrp, vrrp_t *vrrp)
{
	clear_diff_rules(old_vrrp->vrules, vrrp->vrules);
}
#endif

/* Keep the state from before reload */
static bool
restore_vrrp_state(vrrp_t *old_vrrp, vrrp_t *vrrp)
{
	bool added_ip_addr = false;

	/* Keep VRRP state, ipsec AH seq_number */
<<<<<<< HEAD
	vrrp->state = old_vrrp->state;
	vrrp->wantstate = old_vrrp->wantstate;
=======
	vrrp->state = old_vrrp->state == VRRP_STATE_MAST ? VRRP_STATE_MASTER_RELOAD : old_vrrp->state;
	vrrp->wantstate = old_vrrp->state;
>>>>>>> c1643b2b
	if (!old_vrrp->sync)
		vrrp->effective_priority = old_vrrp->effective_priority + vrrp->base_priority - old_vrrp->base_priority;

	/* Save old stats */
	memcpy(vrrp->stats, old_vrrp->stats, sizeof(vrrp_stats));

#ifdef _WITH_VRRP_AUTH_
	memcpy(&vrrp->ipsecah_counter, &old_vrrp->ipsecah_counter, sizeof(seq_counter_t));
#endif

	/* Remember if we had vips up and add new ones if needed */
	vrrp->vipset = old_vrrp->vipset;
	if (vrrp->vipset) {
		vrrp_handle_accept_mode(vrrp, IPADDRESS_ADD, false);
		if (!LIST_ISEMPTY(vrrp->vip))
			added_ip_addr = vrrp_handle_ipaddress(vrrp, IPADDRESS_ADD, VRRP_VIP_TYPE, false);
		if (!LIST_ISEMPTY(vrrp->evip)) {
			if (vrrp_handle_ipaddress(vrrp, IPADDRESS_ADD, VRRP_EVIP_TYPE, false))
				added_ip_addr = true;
		}
#ifdef _HAVE_FIB_ROUTING_
		if (!LIST_ISEMPTY(vrrp->vroutes))
			vrrp_handle_iproutes(vrrp, IPROUTE_ADD);
		if (!LIST_ISEMPTY(vrrp->vrules))
			vrrp_handle_iprules(vrrp, IPRULE_ADD, false);
#endif
	}

	return added_ip_addr;
}

/* Diff when reloading configuration */
void
clear_diff_vrrp(void)
{
	element e;
	list l = old_vrrp_data->vrrp;
	vrrp_t *vrrp;
	interface_t *ifp;

	if (LIST_ISEMPTY(l))
		return;

	for (e = LIST_HEAD(l); e; ELEMENT_NEXT(e)) {
		vrrp = ELEMENT_DATA(e);
		vrrp_t *new_vrrp;

		/*
		 * Try to find this vrrp in the new conf data
		 * reloaded.
		 */
		new_vrrp = vrrp_exist(vrrp);
		if (!new_vrrp) {
			vrrp_restore_interface(vrrp, true, false);

#ifdef _HAVE_VRRP_VMAC_
// TODO - the vmac may be being used by another instance
			/* Remove VMAC if one was created */
			if (__test_bit(VRRP_VMAC_BIT, &vrrp->vmac_flags))
				netlink_link_del_vmac(vrrp);
#endif
#ifdef _WITH_DBUS_
			/* Remove DBus object */
			if (global_data->enable_dbus)
				dbus_remove_object(vrrp);
#endif
		} else {
			/*
			 * If this vrrp instance exist in new
			 * data, then perform a VIP|EVIP diff.
			 */
			clear_diff_vrrp_vip(vrrp, new_vrrp);

#ifdef _HAVE_FIB_ROUTING_
			/* virtual routes diff */
			clear_diff_vrrp_vroutes(vrrp, new_vrrp);

			/* virtual rules diff */
			clear_diff_vrrp_vrules(vrrp, new_vrrp);
#endif

#ifdef _HAVE_VRRP_VMAC_
			/*
			 * Remove VMAC if it existed in old vrrp instance,
			 * but not the new one.
			 */
			if (__test_bit(VRRP_VMAC_BIT, &vrrp->vmac_flags) &&
			    !__test_bit(VRRP_VMAC_BIT, &new_vrrp->vmac_flags)) {
// TODO - the vmac may be being used by another instance
				netlink_link_del_vmac(vrrp);
			}
#endif

			/* reset the state */
			if (restore_vrrp_state(vrrp, new_vrrp)) {
				/* There were addresses added, so set GARP/GNA for them.
				 * This is a bit over the top since it will send GARPs/GNAs for
				 * all the addresses, but at least we will do so for the new addresses. */

				/* remotes neighbour update */
				if (new_vrrp->family == AF_INET6) {
					/* Refresh whether we are acting as a router for NA messages */
					ifp = IF_BASE_IFP(new_vrrp->ifp);
					ifp->gna_router = get_ipv6_forwarding(ifp);
				}
				vrrp_send_link_update(new_vrrp, new_vrrp->garp_rep);

				/* set refresh timer */
				if (timerisset(&new_vrrp->garp_refresh)) {
					new_vrrp->garp_refresh_timer = timer_add_now(new_vrrp->garp_refresh);
				}
			}
		}
	}
}

/* Set script status to a sensible value on reload */
void
clear_diff_script(void)
{
	element e;
	vrrp_script_t *vscript, *nvscript;

	LIST_FOREACH(old_vrrp_data->vrrp_script, vscript, e) {
		nvscript = find_script_by_name(vscript->sname);
		if (nvscript) {
			/* Set the script result to match the previous result */
			if (vscript->result < vscript->rise) {
				if (!vscript->result)
					nvscript->result = 0;
				else {
					nvscript->result = nvscript->rise - (vscript->rise - vscript->result);
					if (nvscript->result < 0)
						nvscript->result = 0;
				}
				log_message(LOG_INFO, "VRRP_Script(%s) considered unsuccessful on reload", nvscript->sname);
			} else {
				if (vscript->result == vscript->rise + vscript->fall - 1)
					nvscript->result = nvscript->rise + nvscript->fall - 1;
				else {
					nvscript->result = nvscript->rise + (vscript->result - vscript->rise);
					if (nvscript->result >= nvscript->rise + nvscript->fall)
						nvscript->result = nvscript->rise + nvscript->fall - 1;
				}
				log_message(LOG_INFO, "VRRP_Script(%s) considered successful on reload", nvscript->sname);
			}
			nvscript->last_status = vscript->last_status;
			nvscript->init_state = SCRIPT_INIT_STATE_DONE;
		}
	}
}

#ifdef _WITH_BFD_
/* Set bfd status to match old instance */
void
clear_diff_bfd(void)
{
	element e;
	vrrp_tracked_bfd_t *vbfd, *nvbfd;

	LIST_FOREACH(old_vrrp_data->vrrp_track_bfds, vbfd, e) {
		nvbfd = find_vrrp_tracked_bfd_by_name(vbfd->bname);
		if (nvbfd)
			vbfd->bfd_up = nvbfd->bfd_up;
	}
}
#endif<|MERGE_RESOLUTION|>--- conflicted
+++ resolved
@@ -1308,7 +1308,7 @@
 }
 
 /* send VRRP advertisement */
-static void
+void
 vrrp_send_adv(vrrp_t * vrrp, uint8_t prio)
 {
 	struct sockaddr_storage *addr;
@@ -3357,13 +3357,8 @@
 	bool added_ip_addr = false;
 
 	/* Keep VRRP state, ipsec AH seq_number */
-<<<<<<< HEAD
 	vrrp->state = old_vrrp->state;
 	vrrp->wantstate = old_vrrp->wantstate;
-=======
-	vrrp->state = old_vrrp->state == VRRP_STATE_MAST ? VRRP_STATE_MASTER_RELOAD : old_vrrp->state;
-	vrrp->wantstate = old_vrrp->state;
->>>>>>> c1643b2b
 	if (!old_vrrp->sync)
 		vrrp->effective_priority = old_vrrp->effective_priority + vrrp->base_priority - old_vrrp->base_priority;
 
