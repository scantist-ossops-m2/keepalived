--- conflicted
+++ resolved
@@ -3121,24 +3121,15 @@
 
 	/* Build synchronization group index, and remove any
 	 * empty groups, or groups with only one member */
-	for (e = LIST_HEAD(vrrp_data->vrrp_sync_group); e; e = next) {
-		next = e->next;
-		sgroup = ELEMENT_DATA(e);
-<<<<<<< HEAD
-
+	LIST_FOREACH_NEXT(vrrp_data->vrrp_sync_group, sgroup, e, next) {
 		/* A group needs at least two members */
 		if (!sgroup->iname) {
 			log_message(LOG_INFO, "Sync group %s has no virtual router(s) - removing", sgroup->gname);
-=======
-		vrrp_sync_set_group(sgroup);
-		if (LIST_ISEMPTY(sgroup->index_list)) {
->>>>>>> 710fb451
 			free_list_element(vrrp_data->vrrp_sync_group, e);
 			continue;
 		}
 
-		if (sgroup->iname->active > 1)
-			vrrp_sync_set_group(sgroup);
+		vrrp_sync_set_group(sgroup);
 
 		if (!sgroup->vrrp_instances) {
 			free_list_element(vrrp_data->vrrp_sync_group, e);
