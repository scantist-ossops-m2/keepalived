/*
 * Soft:        Keepalived is a failover program for the LVS project
 *              <www.linuxvirtualserver.org>. It monitor & manipulate
 *              a loadbalanced server pool using multi-layer checks.
 *
 * Part:        IPv6 Neighbour Discovery part.
 *
 * Author:      Alexandre Cassen, <acassen@linux-vs.org>
 *
 *              This program is distributed in the hope that it will be useful,
 *              but WITHOUT ANY WARRANTY; without even the implied warranty of
 *              MERCHANTABILITY or FITNESS FOR A PARTICULAR PURPOSE.
 *              See the GNU General Public License for more details.
 *
 *              This program is free software; you can redistribute it and/or
 *              modify it under the terms of the GNU General Public License
 *              as published by the Free Software Foundation; either version
 *              2 of the License, or (at your option) any later version.
 *
 * Copyright (C) 2001-2012 Alexandre Cassen, <acassen@gmail.com>
 */

#include "config.h"

/* system includes */
#include <unistd.h>
#include <net/ethernet.h>
#include <linux/if_packet.h>
<<<<<<< HEAD
#include <netinet/icmp6.h>
#include <netinet/in.h>
=======
#include <stdint.h>
>>>>>>> 53f7e766

/* local includes */
#include "logger.h"
#include "utils.h"
#include "vrrp_if_config.h"
#include "vrrp_scheduler.h"
#include "vrrp_ndisc.h"
#if !HAVE_DECL_SOCK_CLOEXEC
#include "old_socket.h"
#endif
#include "bitops.h"

/* static vars */
static char *ndisc_buffer;
static int ndisc_fd;

/*
 *	Neighbour Advertisement sending routine.
 */
static void
ndisc_send_na(ip_address_t *ipaddress)
{
	struct sockaddr_ll sll;
	ssize_t len;
	char addr_str[INET6_ADDRSTRLEN] = "";

	/* Build the dst device */
	memset(&sll, 0, sizeof (sll));
	sll.sll_family = AF_PACKET;
	memcpy(sll.sll_addr, IF_HWADDR(ipaddress->ifp), ETH_ALEN);
	sll.sll_halen = ETH_ALEN;
	sll.sll_ifindex = (int)IF_INDEX(ipaddress->ifp);

	if (__test_bit(LOG_DETAIL_BIT, &debug)) {
		inet_ntop(AF_INET6, &ipaddress->u.sin6_addr, addr_str, sizeof(addr_str));
		log_message(LOG_INFO, "Sending unsolicited Neighbour Advert on %s for %s",
			    IF_NAME(ipaddress->ifp), addr_str);
	
	}

	/* Send packet */
	len = sendto(ndisc_fd, ndisc_buffer,
		     ETHER_HDR_LEN + sizeof(struct ip6hdr) + sizeof(struct nd_neighbor_advert) +
		     sizeof(struct nd_opt_hdr) + ETH_ALEN, 0,
		     (struct sockaddr *) &sll, sizeof (sll));
	if (len < 0) {
		if (!addr_str[0])
			inet_ntop(AF_INET6, &ipaddress->u.sin6_addr, addr_str, sizeof(addr_str));
		log_message(LOG_INFO, "VRRP: Error sending ndisc unsolicited neighbour advert on %s for %s",
			    IF_NAME(ipaddress->ifp), addr_str);
	}
}

/*
 *	ICMPv6 Checksuming.
 */
static __sum16
ndisc_icmp6_cksum(const struct ip6hdr *ip6, const struct icmp6_hdr *icp, uint32_t len)
{
	size_t i;
	register const uint16_t *sp;
	uint32_t sum;
	union {
		struct {
			struct in6_addr ph_src;
			struct in6_addr ph_dst;
			uint32_t	ph_len;
			uint8_t	ph_zero[3];
			uint8_t	ph_nxt;
		} ph;
		uint16_t pa[20];
	} phu;

	/* pseudo-header */
	memset(&phu, 0, sizeof(phu));
	memcpy(&phu.ph.ph_src, &ip6->saddr, sizeof(struct in6_addr));
	memcpy(&phu.ph.ph_dst, &ip6->daddr, sizeof(struct in6_addr));
	phu.ph.ph_len = htonl(len);
	phu.ph.ph_nxt = IPPROTO_ICMPV6;

	sum = 0;
	for (i = 0; i < sizeof(phu.pa) / sizeof(phu.pa[0]); i++)
		sum += phu.pa[i];

	sp = (const uint16_t *)icp;

	for (i = 1; i < len; i += 2)
		sum += *sp++;

	if (len & 1)
		sum += htons((*(const uint8_t *)sp) << 8);

	while (sum > 0xffff)
		sum = (sum & 0xffff) + (sum >> 16);

	return ~sum & 0xffff;
}

/*
 *	Build an unsolicited Neighbour Advertisement.
 *	As explained in rfc4861.4.4, a node sends unsolicited
 *	Neighbor Advertisements in order to (unreliably) propagate
 *	new information quickly.
 */
void
ndisc_send_unsolicited_na_immediate(interface_t *ifp, ip_address_t *ipaddress)
{
	struct ether_header *eth = (struct ether_header *) ndisc_buffer;
	struct ip6hdr *ip6h = (struct ip6hdr *) ((char *)eth + ETHER_HDR_LEN);
	struct nd_neighbor_advert *ndh = (struct nd_neighbor_advert*) ((char *)ip6h + sizeof(struct ip6hdr));
	struct icmp6_hdr *icmp6h = &ndh->nd_na_hdr;
	struct nd_opt_hdr *nd_opt_h = (struct nd_opt_hdr *) ((char *)ndh + sizeof(struct nd_neighbor_advert));
	char *nd_opt_lladdr = (char *) ((char *)nd_opt_h + sizeof(struct nd_opt_hdr));
	char *lladdr = (char *) IF_HWADDR(ipaddress->ifp);

	/* Ethernet header:
	 * Destination ethernet address MUST use specific address Mapping
	 * as specified in rfc2464.7 Address Mapping for
	 */
	memset(eth->ether_dhost, 0, ETH_ALEN);
	eth->ether_dhost[0] = eth->ether_dhost[1] = 0x33;
	eth->ether_dhost[5] = 1;
	memcpy(eth->ether_shost, lladdr, ETH_ALEN);
	eth->ether_type = htons(ETHERTYPE_IPV6);

	/* IPv6 Header */
	ip6h->version = 6;
	ip6h->payload_len = htons(sizeof(struct nd_neighbor_advert) + sizeof(struct nd_opt_hdr) + ETH_ALEN);
	ip6h->nexthdr = IPPROTO_ICMPV6;
	ip6h->hop_limit = NDISC_HOPLIMIT;
	memcpy(&ip6h->saddr, &ipaddress->u.sin6_addr, sizeof(struct in6_addr));
	ip6h->daddr.s6_addr16[0] = htons(0xff02);
	ip6h->daddr.s6_addr16[7] = htons(1);

	/* ICMPv6 Header */
//	icmp6h->icmp6_type = ND_NEIGHBOR_ADVERT;
//	icmp6h->icmp6_router = ifp->gna_router;
	ndh->nd_na_type = ND_NEIGHBOR_ADVERT;
	if (ifp->gna_router)
		ndh->nd_na_flags_reserved |= ND_NA_FLAG_ROUTER;

	/* Override flag is set to indicate that the advertisement
	 * should override an existing cache entry and update the
	 * cached link-layer address.
	 */
//	icmp6h->icmp6_override = 1;
	ndh->nd_na_flags_reserved |= ND_NA_FLAG_OVERRIDE;
	ndh->nd_na_target = ipaddress->u.sin6_addr;

	/* NDISC Option header */
	nd_opt_h->nd_opt_type = ND_OPT_TARGET_LINKADDR;
	nd_opt_h->nd_opt_len = 1;
	memcpy(nd_opt_lladdr, lladdr, ETH_ALEN);

	/* Compute checksum */
	icmp6h->icmp6_cksum = ndisc_icmp6_cksum(ip6h, icmp6h,
						sizeof(struct nd_neighbor_advert) + sizeof(struct nd_opt_hdr) + ETH_ALEN);

	/* Send the neighbor advertisement message */
	ndisc_send_na(ipaddress);

	/* Cleanup room for next round */
	memset(ndisc_buffer, 0, ETHER_HDR_LEN + sizeof(struct ip6hdr) +
	       sizeof(struct nd_neighbor_advert) + sizeof(struct nd_opt_hdr) + ETH_ALEN);

	/* If we have to delay between sending NAs, note the next time we can */
	if (ifp->garp_delay && ifp->garp_delay->have_gna_interval)
		ifp->garp_delay->gna_next_time = timer_add_now(ifp->garp_delay->gna_interval);
}

static void
queue_ndisc(vrrp_t *vrrp, interface_t *ifp, ip_address_t *ipaddress)
{
	timeval_t next_time = timer_add_now(ifp->garp_delay->gna_interval);

	vrrp->gna_pending = true;
	ipaddress->garp_gna_pending = true;

	/* Do we need to schedule/reschedule the garp thread? */
	if (!garp_thread || timercmp(&next_time, &garp_next_time, <)) {
		if (garp_thread)
			thread_cancel(garp_thread);

		garp_next_time = next_time;

		garp_thread = thread_add_timer(master, vrrp_arp_thread, NULL, timer_long(ifp->garp_delay->gna_interval));
	}
}

void
ndisc_send_unsolicited_na(vrrp_t *vrrp, ip_address_t *ipaddress)
{
	interface_t *ifp = IF_BASE_IFP(ipaddress->ifp);

	set_time_now();

	/* Do we need to delay sending the ndisc? */
	if (ifp->garp_delay && ifp->garp_delay->have_gna_interval && ifp->garp_delay->gna_next_time.tv_sec) {
		if (timercmp(&time_now, &ifp->garp_delay->gna_next_time, <)) {
			queue_ndisc(vrrp, ifp, ipaddress);
			return;
		}
	}

	ndisc_send_unsolicited_na_immediate(ifp, ipaddress);
}

/*
 *	Neighbour Discovery init/close
 */
void
ndisc_init(void)
{
	/* Initalize shared buffer */
	ndisc_buffer = (char *) MALLOC(ETHER_HDR_LEN + sizeof(struct ip6hdr) +
				       sizeof(struct nd_neighbor_advert) + sizeof(struct nd_opt_hdr) + ETH_ALEN);

	/* Create the socket descriptor */
	ndisc_fd = socket(PF_PACKET, SOCK_RAW | SOCK_CLOEXEC, htons(ETH_P_IPV6));
#if !HAVE_DECL_SOCK_CLOEXEC
	set_sock_flags(ndisc_fd, F_SETFD, FD_CLOEXEC);
#endif
}

void
ndisc_close(void)
{
	FREE(ndisc_buffer);
	close(ndisc_fd);
}<|MERGE_RESOLUTION|>--- conflicted
+++ resolved
@@ -26,12 +26,9 @@
 #include <unistd.h>
 #include <net/ethernet.h>
 #include <linux/if_packet.h>
-<<<<<<< HEAD
 #include <netinet/icmp6.h>
 #include <netinet/in.h>
-=======
 #include <stdint.h>
->>>>>>> 53f7e766
 
 /* local includes */
 #include "logger.h"
