/*
 * Soft:        Keepalived is a failover program for the LVS project
 *              <www.linuxvirtualserver.org>. It monitor & manipulate
 *              a loadbalanced server pool using multi-layer checks.
 *
 * Part:        VRRP state transition notification scripts handling.
 *
 * Author:      Alexandre Cassen, <acassen@linux-vs.org>
 *
 *              This program is distributed in the hope that it will be useful,
 *              but WITHOUT ANY WARRANTY; without even the implied warranty of
 *              MERCHANTABILITY or FITNESS FOR A PARTICULAR PURPOSE.
 *              See the GNU General Public License for more details.
 *
 *              This program is free software; you can redistribute it and/or
 *              modify it under the terms of the GNU General Public License
 *              as published by the Free Software Foundation; either version
 *              2 of the License, or (at your option) any later version.
 *
 * Copyright (C) 2001-2012 Alexandre Cassen, <acassen@gmail.com>
 */

#include "config.h"

/* system include */
#include <errno.h>

/* local include */
#include "vrrp_notify.h"
#ifdef _WITH_DBUS_
#include "vrrp_dbus.h"
#endif
#include "global_data.h"
#include "notify.h"
#include "logger.h"

static notify_script_t*
get_iscript(vrrp_t * vrrp, int state)
{
	if (!vrrp->notify_exec)
		return NULL;
	if (state == VRRP_STATE_BACK)
		return vrrp->script_backup;
	if (state == VRRP_STATE_MAST)
		return vrrp->script_master;
	if (state == VRRP_STATE_FAULT)
		return vrrp->script_fault;
	return NULL;
}

static notify_script_t*
get_gscript(vrrp_sgroup_t * vgroup, int state)
{
	if (!vgroup->notify_exec)
		return NULL;
	if (state == VRRP_STATE_BACK)
		return vgroup->script_backup;
	if (state == VRRP_STATE_MAST)
		return vgroup->script_master;
	if (state == VRRP_STATE_FAULT)
		return vgroup->script_fault;
	return NULL;
}

static notify_script_t*
get_igscript(vrrp_t *vrrp)
{
	return vrrp->script;
}

static notify_script_t*
get_ggscript(vrrp_sgroup_t * vgroup)
{
	return vgroup->script;
}

<<<<<<< HEAD
static void
notify_script_exec(notify_script_t* script, char *type, int state_num, char* name, int prio)
=======
static char *
notify_script_name(char *cmdline)
{
	char *cp = cmdline;
	char *script;
	size_t str_len;

	if (!cmdline)
		return NULL;
	while (!isspace(*cp) && *cp != '\0')
		cp++;
	str_len = (size_t)(cp - cmdline);
	script = MALLOC(str_len + 1);
	memcpy(script, cmdline, str_len);
	*(script + str_len) = '\0';

	return script;
}

static bool
script_open_literal(char *script)
{
	log_message(LOG_DEBUG, "Opening script file %s",script);
	FILE *fOut = fopen(script, "r");
	if (!fOut) {
		log_message(LOG_INFO, "Can't open %s (errno %d %s)", script,
		       errno, strerror(errno));
		return false;
	}
	fclose(fOut);
	return true;
}

static bool
script_open(notify_script_t *script)
{
	char *name = notify_script_name(script->name);
	int ret;

	if (!name)
		return false;

	ret = script_open_literal(name);
	FREE(name);

	return ret;
}

static void
notify_fifo(const char *name, int state_num, bool group, uint8_t priority)
{
	char *state = "{UNKNOWN}";
	size_t size;
	char *line;
	char *type;

	if (global_data->notify_fifo.fd == -1 &&
	    global_data->vrrp_notify_fifo.fd == -1)
		return;

	switch (state_num) {
		case VRRP_STATE_MAST  : state = "MASTER" ; break;
		case VRRP_STATE_BACK  : state = "BACKUP" ; break;
		case VRRP_STATE_FAULT : state = "FAULT" ; break;
		case VRRP_STATE_STOP  : state = "STOP" ; break;
	}

	type = group ? "GROUP" : "INSTANCE";

	size = strlen(type) + strlen(state) + strlen(name) + 10;
	line = MALLOC(size);
	if (!line)
		return;

	snprintf(line, size, "%s \"%s\" %s %d\n", type, name, state, priority);

	if (global_data->notify_fifo.fd != -1) {
		if (write(global_data->notify_fifo.fd, line, strlen(line)) == -1) {}
	}
	if (global_data->vrrp_notify_fifo.fd != -1) {
		if (write(global_data->vrrp_notify_fifo.fd, line, strlen(line)) == -1) {}
	}

	FREE(line);
}

void
notify_instance_fifo(const vrrp_t *vrrp, int state_num)
{
	notify_fifo(vrrp->iname, state_num, false, vrrp->effective_priority);
}

static void
notify_group_fifo(const vrrp_sgroup_t *vgroup, int state_num)
{
	notify_fifo(vgroup->gname, state_num, true, 0);
}

static void
notify_script_exec(notify_script_t* script, const char *type, int state_num, char* name, int prio)
>>>>>>> e8421dd1
{
	notify_script_t new_script;
	char *words[6];
	char prio_buf[4];

	/*
	 * script {GROUP|INSTANCE} NAME {MASTER|BACKUP|FAULT} PRIO
	 *
	 * Note that the prio will be indicated as zero for a group.
	 *
	 */
	words[0] = script->args[0];
	words[1] = type;
	words[2] = name;
	switch (state_num) {
		case VRRP_STATE_MAST  : words[3] = "MASTER" ; break;
		case VRRP_STATE_BACK  : words[3] = "BACKUP" ; break;
		case VRRP_STATE_FAULT : words[3] = "FAULT" ; break;
		default:		words[3] = "{UNKNOWN}"; break;
	}
	snprintf(prio_buf, sizeof(prio_buf), "%d", prio);
	words[4] = prio_buf;
	words[5] = NULL;
	new_script.args = words;

	/* Launch the script */
	new_script.cmd_str = script->args[0];
	new_script.uid = script->uid;
	new_script.gid = script->gid;

	notify_exec(&new_script);
}

int
notify_instance_exec(vrrp_t * vrrp, int state)
{
	notify_script_t *script = get_iscript(vrrp, state);
	notify_script_t *gscript = get_igscript(vrrp);
	int ret = 0;

	/* Launch the notify_* script */
	if (script) {
		notify_exec(script);
		ret = 1;
	}

	/* Launch the generic notify script */
	if (gscript) {
		notify_script_exec(gscript, "INSTANCE", state, vrrp->iname,
				   vrrp->effective_priority);
		ret = 1;
	}

	notify_instance_fifo(vrrp, state);

#ifdef _WITH_DBUS_
	if (global_data->enable_dbus)
		dbus_send_state_signal(vrrp); // send signal to all subscribers
#endif

	return ret;
}

int
notify_group_exec(vrrp_sgroup_t * vgroup, int state)
{
	notify_script_t *script = get_gscript(vgroup, state);
	notify_script_t *gscript = get_ggscript(vgroup);
	int ret = 0;

	/* Launch the notify_* script */
	if (script) {
		notify_exec(script);
		ret = 1;
	}

	/* Launch the generic notify script */
	if (gscript) {
		notify_script_exec(gscript, "GROUP", state, vgroup->gname, 0);
		ret = 1;
	}

	notify_group_fifo(vgroup, state);

	return ret;
}<|MERGE_RESOLUTION|>--- conflicted
+++ resolved
@@ -24,6 +24,7 @@
 
 /* system include */
 #include <errno.h>
+#include <unistd.h>
 
 /* local include */
 #include "vrrp_notify.h"
@@ -74,58 +75,6 @@
 	return vgroup->script;
 }
 
-<<<<<<< HEAD
-static void
-notify_script_exec(notify_script_t* script, char *type, int state_num, char* name, int prio)
-=======
-static char *
-notify_script_name(char *cmdline)
-{
-	char *cp = cmdline;
-	char *script;
-	size_t str_len;
-
-	if (!cmdline)
-		return NULL;
-	while (!isspace(*cp) && *cp != '\0')
-		cp++;
-	str_len = (size_t)(cp - cmdline);
-	script = MALLOC(str_len + 1);
-	memcpy(script, cmdline, str_len);
-	*(script + str_len) = '\0';
-
-	return script;
-}
-
-static bool
-script_open_literal(char *script)
-{
-	log_message(LOG_DEBUG, "Opening script file %s",script);
-	FILE *fOut = fopen(script, "r");
-	if (!fOut) {
-		log_message(LOG_INFO, "Can't open %s (errno %d %s)", script,
-		       errno, strerror(errno));
-		return false;
-	}
-	fclose(fOut);
-	return true;
-}
-
-static bool
-script_open(notify_script_t *script)
-{
-	char *name = notify_script_name(script->name);
-	int ret;
-
-	if (!name)
-		return false;
-
-	ret = script_open_literal(name);
-	FREE(name);
-
-	return ret;
-}
-
 static void
 notify_fifo(const char *name, int state_num, bool group, uint8_t priority)
 {
@@ -177,8 +126,7 @@
 }
 
 static void
-notify_script_exec(notify_script_t* script, const char *type, int state_num, char* name, int prio)
->>>>>>> e8421dd1
+notify_script_exec(notify_script_t* script, char *type, int state_num, char* name, int prio)
 {
 	notify_script_t new_script;
 	char *words[6];
