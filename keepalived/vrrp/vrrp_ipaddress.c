--- conflicted
+++ resolved
@@ -38,13 +38,10 @@
 #include "bitops.h"
 #include "global_data.h"
 #include "rttables.h"
-<<<<<<< HEAD
 #include "memory.h"
-=======
 #if !defined _HAVE_LIBIPTC_ || defined _LIBIPTC_DYNAMIC_
 #include "utils.h"
 #endif
->>>>>>> d8dabcac
 
 #define INFINITY_LIFE_TIME      0xFFFFFFFF
 
