--- conflicted
+++ resolved
@@ -239,12 +239,6 @@
 	free_notify_script(&vrrp->script_stop);
 	free_notify_script(&vrrp->script);
 	FREE_PTR(vrrp->stats);
-<<<<<<< HEAD
-=======
-#ifdef _WITH_VRRP_AUTH_
-	FREE(vrrp->ipsecah_counter);
-#endif
->>>>>>> d8dabcac
 
 	free_list(&vrrp->track_ifp);
 	free_list(&vrrp->track_script);
@@ -403,25 +397,10 @@
 alloc_vrrp(char *iname)
 {
 	size_t size = strlen(iname);
-<<<<<<< HEAD
-=======
-#ifdef _WITH_VRRP_AUTH_
-	seq_counter_t *counter;
-#endif
->>>>>>> d8dabcac
 	vrrp_t *new;
 
 	/* Allocate new VRRP structure */
 	new = (vrrp_t *) MALLOC(sizeof(vrrp_t));
-<<<<<<< HEAD
-=======
-#ifdef _WITH_VRRP_AUTH_
-	counter = (seq_counter_t *) MALLOC(sizeof(seq_counter_t));
-
-	/* Build the structure */
-	new->ipsecah_counter = counter;
-#endif
->>>>>>> d8dabcac
 
 	/* Set default values */
 	new->family = AF_UNSPEC;
