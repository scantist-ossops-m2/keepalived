--- conflicted
+++ resolved
@@ -85,15 +85,6 @@
  *     +---------------+                       +---------------+
  */
 
-<<<<<<< HEAD
-static int vrrp_script_child_timeout_thread(thread_t * thread);
-=======
-static void vrrp_goto_master(vrrp_t *);
-static void vrrp_master(vrrp_t *);
-static void vrrp_fault(vrrp_t *);
-
-static int vrrp_update_priority(thread_t * thread);
->>>>>>> 9e26d94e
 static int vrrp_script_child_thread(thread_t * thread);
 static int vrrp_script_thread(thread_t * thread);
 
@@ -265,49 +256,19 @@
 {
 	vrrp_script_t *vscript;
 	element e;
-	size_t num_active_scripts = 0;
 
 	for (e = LIST_HEAD(l); e; ELEMENT_NEXT(e)) {
 		vscript = ELEMENT_DATA(e);
-		if (vscript->insecure) {
-			/* The script cannot be run for security reasons */
-			vscript->result = vscript->rise;
-		}
-<<<<<<< HEAD
-		else if (vscript->result != VRRP_SCRIPT_STATUS_DISABLED) {
-			if (vscript->result == VRRP_SCRIPT_STATUS_INIT)
-				vscript->result = vscript->rise - 1; /* one success is enough */
-			else if (vscript->result == VRRP_SCRIPT_STATUS_INIT_FAILED)
-				vscript->result = 0; /* assume failed by config */
-=======
-		else if (!vscript->inuse)
-			vscript->init_state = SCRIPT_INIT_STATE_DISABLED;
-		else {
-			switch (vscript->init_state) {
-			case SCRIPT_INIT_STATE_INIT:
-				vscript->result = vscript->rise - 1; /* one success is enough */
-				break;
-			case SCRIPT_INIT_STATE_GOOD:
-				vscript->result = vscript->rise; /* one failure is enough */
-				break;
-			case SCRIPT_INIT_STATE_FAILED:
-				vscript->result = 0; /* assume failed by config */
-				break;
-			case SCRIPT_INIT_STATE_DONE:
-			case SCRIPT_INIT_STATE_DISABLED:
-				/* Just to stop compiler warnings */
-				break;
-			}
->>>>>>> 9e26d94e
-
-			thread_add_event(master, vrrp_script_thread, vscript, (int)vscript->interval);
-
-			num_active_scripts++;
-		}
-	}
-
-	if (num_active_scripts)
-		set_child_finder(DEFAULT_CHILD_FINDER, NULL, NULL, NULL, NULL, num_active_scripts);
+		if (vscript->init_state == SCRIPT_INIT_STATE_INIT)
+			vscript->result = vscript->rise - 1; /* one success is enough */
+		else if (vscript->init_state == SCRIPT_INIT_STATE_FAILED)
+			vscript->result = 0; /* assume failed by config */
+
+		thread_add_event(master, vrrp_script_thread, vscript, (int)vscript->interval);
+	}
+
+	if (LIST_SIZE(l))
+		set_child_finder(DEFAULT_CHILD_FINDER, NULL, NULL, NULL, NULL, LIST_SIZE(l));
 
 }
 
@@ -319,7 +280,6 @@
 	element e;
 	list l = &vrrp_data->vrrp_index_fd[fd%1024 + 1];
 	timeval_t timer;
-	timer_reset(timer);
 
 	/*
 	 * If list size's is 1 then no collisions. So
@@ -331,10 +291,7 @@
 	}
 
 	/* Multiple instances on the same interface */
-<<<<<<< HEAD
 	timerclear(&timer);
-=======
->>>>>>> 9e26d94e
 	for (e = LIST_HEAD(l); e; ELEMENT_NEXT(e)) {
 		vrrp = ELEMENT_DATA(e);
 		if (!timerisset(&timer) ||
@@ -860,26 +817,6 @@
 	return 0;
 }
 
-<<<<<<< HEAD
-/* Script tracking threads */
-bool
-vrrp_child_finder(pid_t pid, char const **name)
-{
-	thread_t *thread;
-
-	for (thread = master->child.head; thread; thread = thread->next)
-	{
-		if (thread->u.c.pid == pid) {
-			vrrp_script_t* scr = THREAD_ARG(thread);
-			*name = scr->script.cmd_str;
-			return false;
-		}
-	}
-	return false;
-}
-
-=======
->>>>>>> 9e26d94e
 static int
 vrrp_script_thread(thread_t * thread)
 {
@@ -901,15 +838,11 @@
 	/* Execute the script in a child process. Parent returns, child doesn't */
 	ret = system_call_script(thread->master, vrrp_script_child_thread,
 				  vscript, (vscript->timeout) ? vscript->timeout : vscript->interval,
-<<<<<<< HEAD
 				  &vscript->script);
-=======
-				  vscript->script, vscript->uid, vscript->gid);
 	if (!ret)
 		vscript->state = SCRIPT_STATE_RUNNING;
 
 	return ret;
->>>>>>> 9e26d94e
 }
 
 static int
@@ -928,27 +861,6 @@
 	if (thread->type == THREAD_CHILD_TIMEOUT) {
 		pid = THREAD_CHILD_PID(thread);
 
-<<<<<<< HEAD
-		/* The child hasn't responded. */
-		if (vscript->result > vscript->rise) {
-			vscript->result--;
-		} else if (vscript->result) {
-			if (vscript->result == vscript->rise ||
-			    vscript->last_status == VRRP_SCRIPT_STATUS_NOT_SET) {
-				log_message(LOG_INFO, "VRRP_Script(%s) timed out", vscript->sname);
-				update_script_priorities(vscript, false);
-			}
-			vscript->result = 0;
-		}
-
-		/* Kill it off. */
-		vscript->forcing_termination = true;
-		kill(-pid, SIGTERM);
-		thread_add_child(thread->master, vrrp_script_child_timeout_thread,
-				 vscript, pid, 2 * 1000000);
-
-		vscript->last_status = VRRP_SCRIPT_STATUS_TIMEDOUT;
-=======
 		if (vscript->state == SCRIPT_STATE_RUNNING) {
 			vscript->state = SCRIPT_STATE_REQUESTING_TERMINATION;
 			sig_num = SIGTERM;
@@ -963,6 +875,7 @@
 			timeout = 10;	/* Give it longer to terminate */
 		}
 
+		/* Kill it off. */
 		if (timeout) {
 			/* If kill returns an error, we can't kill the process since either the process has terminated,
 			 * or we don't have permission. If we can't kill it, there is no point trying again. */
@@ -971,47 +884,17 @@
 		} else
 			log_message(LOG_INFO, "Child thread pid %d timeout with unknown script state %d", pid, vscript->state);
 
->>>>>>> 9e26d94e
 		return 0;
 	}
 
 	wait_status = THREAD_CHILD_STATUS(thread);
 
 	if (WIFEXITED(wait_status)) {
-<<<<<<< HEAD
-		int status;
-		status = WEXITSTATUS(wait_status);
+		int status = WEXITSTATUS(wait_status);
 
 		/* Report if status has changed */
 		if (status != vscript->last_status)
 			log_message(LOG_INFO, "Script `%s` now returning %d", vscript->sname, status);
-
-		if (status == 0) {
-			/* success */
-			if (vscript->result < vscript->rise - 1) {
-				vscript->result++;
-			} else if (vscript->result != vscript->rise + vscript->fall - 1) {
-				if (vscript->result < vscript->rise) {
-					log_message(LOG_INFO, "VRRP_Script(%s) succeeded", vscript->sname);
-					update_script_priorities(vscript, true);
-				}
-				vscript->result = vscript->rise + vscript->fall - 1;
-			}
-		} else if (vscript->result) {
-			/* failure */
-
-			if (vscript->result > vscript->rise) {
-				vscript->result--;
-			} else if (vscript->result) {
-				if (vscript->result == vscript->rise ||
-				    vscript->last_status == VRRP_SCRIPT_STATUS_NOT_SET) {
-					log_message(LOG_INFO, "VRRP_Script(%s) failed", vscript->sname);
-					update_script_priorities(vscript, false);
-				}
-				vscript->result = 0;
-			}
-=======
-		int status = WEXITSTATUS(wait_status);
 
 		if (status == 0) {
 			/* success */
@@ -1023,7 +906,6 @@
 			script_success = false;
 			reason = "exited with status";
 			reason_code = status;
->>>>>>> 9e26d94e
 		}
 
 		vscript->last_status = status;
@@ -1049,16 +931,15 @@
 		script_success = false;
 	}
 
-<<<<<<< HEAD
-	log_message(LOG_WARNING, "Script %s (pid %d) didn't respond to SIGTERM", vscript->sname, pid);
-=======
 	if (script_exit_type) {
 		if (script_success) {
 			if (vscript->result < vscript->rise - 1) {
 				vscript->result++;
-			} else {
-				if (vscript->result < vscript->rise)	/* i.e. == vscript->rise - 1 */
+			} else if (vscript->result != vscript->rise + vscript->fall - 1) {
+				if (vscript->result < vscript->rise) {	/* i.e. == vscript->rise - 1 */
 					log_message(LOG_INFO, "VRRP_Script(%s) %s", vscript->sname, script_exit_type);
+					update_script_priorities(vscript, true);
+				}
 				vscript->result = vscript->rise + vscript->fall - 1;
 			}
 		} else {
@@ -1071,12 +952,12 @@
 						log_message(LOG_INFO, "VRRP_Script(%s) %s (%s %d)", vscript->sname, script_exit_type, reason, reason_code);
 					else
 						log_message(LOG_INFO, "VRRP_Script(%s) %s", vscript->sname, script_exit_type);
+					update_script_priorities(vscript, false);
 				}
 				vscript->result = 0;
 			}
 		}
 	}
->>>>>>> 9e26d94e
 
 	vscript->state = SCRIPT_STATE_IDLE;
 	vscript->init_state = SCRIPT_INIT_STATE_DONE;
