/*
 * Soft:        Keepalived is a failover program for the LVS project
 *              <www.linuxvirtualserver.org>. It monitor & manipulate
 *              a loadbalanced server pool using multi-layer checks.
 *
 * Part:        Sheduling framework for vrrp code.
 *
 * Author:      Alexandre Cassen, <acassen@linux-vs.org>
 *
 *              This program is distributed in the hope that it will be useful,
 *              but WITHOUT ANY WARRANTY; without even the implied warranty of
 *              MERCHANTABILITY or FITNESS FOR A PARTICULAR PURPOSE.
 *              See the GNU General Public License for more details.
 *
 *              This program is free software; you can redistribute it and/or
 *              modify it under the terms of the GNU General Public License
 *              as published by the Free Software Foundation; either version
 *              2 of the License, or (at your option) any later version.
 *
 * Copyright (C) 2001-2012 Alexandre Cassen, <acassen@gmail.com>
 */

#include "config.h"

#include "vrrp_scheduler.h"
#include "vrrp_ipsecah.h"
#include "vrrp_if.h"
#ifdef _HAVE_VRRP_VMAC_
#include "vrrp_vmac.h"
#endif
#include "vrrp.h"
#include "vrrp_sync.h"
#include "vrrp_notify.h"
#include "vrrp_netlink.h"
#include "vrrp_data.h"
#include "vrrp_index.h"
#include "vrrp_arp.h"
#include "vrrp_ndisc.h"
#include "vrrp_if.h"
#include "ipvswrapper.h"
#include "memory.h"
#include "notify.h"
#include "list.h"
#include "logger.h"
#include "timer.h"
#include "main.h"
#include "smtp.h"
#include "signals.h"
#include "bitops.h"
#ifdef _WITH_SNMP_
#include "vrrp_snmp.h"
#endif
#include <netinet/ip.h>

/* global vars */
timeval_t garp_next_time;
thread_t *garp_thread;

/* VRRP FSM (Finite State Machine) design.
 *
 * The state transition diagram implemented is :
 *
 *                         +---------------+
 *        +----------------|               |----------------+
 *        |                |     Fault     |                |
 *        |  +------------>|               |<------------+  |
 *        |  |             +---------------+             |  |
 *        |  |                     |                     |  |
 *        |  |                     V                     |  |
 *        |  |             +---------------+             |  |
 *        |  |  +--------->|               |<---------+  |  |
 *        |  |  |          |  Initialize   |          |  |  |
 *        |  |  |  +-------|               |-------+  |  |  |
 *        |  |  |  |       +---------------+       |  |  |  |
 *        |  |  |  |                               |  |  |  |
 *        V  |  |  V                               V  |  |  V
 *     +---------------+                       +---------------+
 *     |               |---------------------->|               |
 *     |    Master     |                       |    Backup     |
 *     |               |<----------------------|               |
 *     +---------------+                       +---------------+
 */
static void vrrp_backup(vrrp_t *, char *, ssize_t);
static void vrrp_leave_master(vrrp_t *, char *, ssize_t);
static void vrrp_leave_fault(vrrp_t *, char *, ssize_t);
static void vrrp_become_master(vrrp_t *, char *, ssize_t);

static void vrrp_goto_master(vrrp_t *);
static void vrrp_master(vrrp_t *);
static void vrrp_fault(vrrp_t *);

static int vrrp_script_child_timeout_thread(thread_t * thread);
static int vrrp_script_child_thread(thread_t * thread);
static int vrrp_script_thread(thread_t * thread);

static int vrrp_read_dispatcher_thread(thread_t *);

static struct {
	void (*read) (vrrp_t *, char *, ssize_t);
	void (*read_timeout) (vrrp_t *);
} VRRP_FSM[VRRP_MAX_FSM_STATE + 1] =
{
/*    Stream Read Handlers      |    Stream Read_to handlers   *
 *------------------------------+------------------------------*/
	{NULL,				NULL},
	{vrrp_backup,			vrrp_goto_master},	/*  BACKUP          */
	{vrrp_leave_master,		vrrp_master},		/*  MASTER          */
	{vrrp_leave_fault,		vrrp_fault},		/*  FAULT           */
	{vrrp_become_master,		vrrp_goto_master}	/*  GOTO_MASTER     */
};

#define	TSM_DEBUG

/* VRRP TSM (Transition State Matrix) design.
 *
 * Introducing the Synchronization extension to VRRP
 * protocol, introduce the need for a transition machinery.
 * This mechanism can be designed using a diagonal matrix.
 * We call this matrix the VRRP TSM:
 *
 *   \ E |  B  |  M  |  F  |
 *   S \ |     |     |     |
 * ------+-----+-----+-----+     Legend:
 *   B   |  x     1     2  |       B: VRRP BACKUP state
 * ------+                 |       M: VRRP MASTER state
 *   M   |  3     x     4  |       F: VRRP FAULT state
 * ------+                 |       S: VRRP start state (before transition)
 *   F   |  5     6     x  |       E: VRRP end state (after transition)
 * ------+-----------------+       [1..6]: Handler functions.
 *
 * So we have have to implement n(n-1) handlers in order to deal with
 * all transitions possible. This matrix defines the maximum handlers
 * to implement for having the most time optimized transition machine.
 * For example:
 *     . The handler (1) will sync all the BACKUP VRRP instances of a
 *       group to MASTER state => we will call it vrrp_sync_master.
 *     .... and so on for all other state ....
 *
 * This matrix is the strict implementation way. For readability and
 * performance we have implemented some handlers directly into the VRRP
 * FSM. For instance the handlers (5) & (6) are directly into the VRRP
 * FSM since it will speed up convergence to init state.
 * Additionnaly, we have implemented some other handlers into the matrix
 * in order to speed up group synchronization takeover. For instance
 * transitions :
 *    o B->B: To catch wantstate MASTER transition to force sync group
 *            to this transition state too.
 *    o F->F: To speed up FAULT state transition if group is not already
 *            synced to FAULT state.
 */
static struct {
	void (*handler) (vrrp_t *);
} VRRP_TSM[VRRP_MAX_TSM_STATE + 1][VRRP_MAX_TSM_STATE + 1] =
{
/* From:	  To: >	  BACKUP		       MASTER		   FAULT */
/*   v    */	{ {NULL}, {NULL},                      {NULL},             {NULL}            },
/* BACKUP */	{ {NULL}, {vrrp_sync_master_election}, {vrrp_sync_master}, {vrrp_sync_fault} },
/* MASTER */ 	{ {NULL}, {vrrp_sync_backup},          {vrrp_sync_master}, {vrrp_sync_fault} },
/* FAULT  */	{ {NULL}, {vrrp_sync_backup},          {vrrp_sync_master}, {vrrp_sync_fault} }
};

/* SMTP alert notifier */
static void
vrrp_smtp_notifier(vrrp_t * vrrp)
{
	if (vrrp->smtp_alert) {
		if (vrrp->state == VRRP_STATE_MAST)
			smtp_alert(NULL, vrrp, NULL,
				   "Entering MASTER state",
				   "=> VRRP Instance is now owning VRRP VIPs <=");
		if (vrrp->state == VRRP_STATE_BACK)
			smtp_alert(NULL, vrrp, NULL,
				   "Entering BACKUP state",
				   "=> VRRP Instance is nolonger owning VRRP VIPs <=");
	}
}

#ifdef _TEST_IF_DOWN_
/* Log interface message */
static void vrrp_log_int_down(vrrp_t *vrrp)
{
	if (!IF_ISUP(vrrp->ifp))
		log_message(LOG_INFO, "Kernel is reporting: interface %s DOWN",
		       IF_NAME(vrrp->ifp));
	if (!LIST_ISEMPTY(vrrp->track_ifp))
		vrrp_log_tracked_down(vrrp->track_ifp);
}

static void vrrp_log_int_up(vrrp_t *vrrp)
{
	if (IF_ISUP(vrrp->ifp))
		log_message(LOG_INFO, "Kernel is reporting: interface %s UP",
		       IF_NAME(vrrp->ifp));
	if (!LIST_ISEMPTY(vrrp->track_ifp))
		log_message(LOG_INFO, "Kernel is reporting: tracked interface are UP");
}
#endif

/*
 * Initialize state handling
 * --rfc2338.6.4.1
 */
static void
vrrp_init_state(list l)
{
	vrrp_t *vrrp;
	vrrp_sgroup_t *vgroup;
	element e;
	bool is_up;
	int new_state;

	/* Do notifications for any sync groups in fault state */
	for (e = LIST_HEAD(vrrp_data->vrrp_sync_group); e; ELEMENT_NEXT(e)) {
		/* Init group if needed  */
		vgroup = ELEMENT_DATA(e);
		if (vgroup->state == VRRP_STATE_FAULT) {
			vrrp_sync_smtp_notifier(vgroup);
			notify_group_exec(vgroup, VRRP_STATE_FAULT);
#ifdef _WITH_SNMP_KEEPALIVED_
			vrrp_snmp_group_trap(vgroup);
#endif
		}
	}

	for (e = LIST_HEAD(l); e; ELEMENT_NEXT(e)) {
		vrrp = ELEMENT_DATA(e);

		/* wantstate is the state we would be in disregarding any sync group */
		vrrp->wantstate = vrrp->state == VRRP_STATE_FAULT ? VRRP_STATE_FAULT :
					vrrp->init_state == VRRP_STATE_MAST && vrrp->base_priority == VRRP_PRIO_OWNER ? VRRP_STATE_MAST :
					VRRP_STATE_BACK;
		new_state = vrrp->sync ? vrrp->sync->state : vrrp->wantstate;

		is_up = (VRRP_ISUP(vrrp) && (!vrrp->sync || GROUP_STATE(vrrp->sync) != VRRP_STATE_FAULT));
		if (is_up &&
		    vrrp->base_priority == VRRP_PRIO_OWNER &&
		    vrrp->init_state == VRRP_STATE_MAST) {
#ifdef _WITH_LVS_
			/* Check if sync daemon handling is needed */
			if (global_data->lvs_syncd.ifname &&
			    global_data->lvs_syncd.vrrp == vrrp)
				ipvs_syncd_cmd(IPVS_STARTDAEMON,
					       &global_data->lvs_syncd,
					       IPVS_MASTER,
					       false,
					       false);
#endif
#ifdef _WITH_SNMP_RFCV3_
			vrrp->stats->master_reason = VRRPV3_MASTER_REASON_PREEMPTED;
#endif
			vrrp->state = VRRP_STATE_MAST;
			log_message(LOG_INFO, "VRRP_Instance(%s) Entering MASTER STATE", vrrp->iname);
//X			vrrp->state = VRRP_STATE_GOTO_MASTER;
//X			if (vrrp->base_priority != VRRP_PRIO_OWNER)
//X				log_message(LOG_INFO, "VRRP_Instance(%s) Entering GOTO MASTER STATE", vrrp->iname);
		} else {
			if (new_state == VRRP_STATE_BACK && vrrp->init_state == VRRP_STATE_MAST)
				vrrp->ms_down_timer = vrrp->master_adver_int + VRRP_TIMER_SKEW_MIN(vrrp);
			else
				vrrp->ms_down_timer = 3 * vrrp->master_adver_int + VRRP_TIMER_SKEW(vrrp);
// TODO - if fault, do we need to run a timer?
#ifdef _WITH_LVS_
			/* Check if sync daemon handling is needed */
			if (global_data->lvs_syncd.ifname &&
			    global_data->lvs_syncd.vrrp == vrrp)
				ipvs_syncd_cmd(IPVS_STARTDAEMON,
					       &global_data->lvs_syncd,
					       IPVS_BACKUP,
					       false,
					       false);
#endif

			/* Set interface state */
			vrrp_restore_interface(vrrp, false, false);
			if (is_up) {
				vrrp->state = VRRP_STATE_BACK;
				log_message(LOG_INFO, "VRRP_Instance(%s) Entering BACKUP STATE", vrrp->iname);
			}
			else {
				vrrp->state = VRRP_STATE_FAULT;
				log_message(LOG_INFO, "VRRP_Instance(%s) Entering FAULT STATE", vrrp->iname);
			}
			vrrp_smtp_notifier(vrrp);
			notify_instance_exec(vrrp, vrrp->state);
#ifdef _WITH_SNMP_KEEPALIVED_
			vrrp_snmp_instance_trap(vrrp);
#endif
			vrrp->last_transition = timer_now();
		}
#ifdef _WITH_SNMP_RFC_
		vrrp->stats->uptime = timer_now();
#endif
	}
}

static void
vrrp_init_sands(list l)
{
	vrrp_t *vrrp;
	element e;

	for (e = LIST_HEAD(l); e; ELEMENT_NEXT(e)) {
		vrrp = ELEMENT_DATA(e);

// TODO 1 this is probably not the right way of bringing up the address owner immediately
		if (vrrp->base_priority != VRRP_PRIO_OWNER)
			vrrp_init_instance_sands(vrrp);
		else
			vrrp->sands = timer_now();
	}
}

static void
vrrp_init_script(list l)
{
	vrrp_script_t *vscript;
	element e;

	for (e = LIST_HEAD(l); e; ELEMENT_NEXT(e)) {
		vscript = ELEMENT_DATA(e);
		if (vscript->result != VRRP_SCRIPT_STATUS_DISABLED) {
			if (vscript->result == VRRP_SCRIPT_STATUS_INIT)
				vscript->result = vscript->rise - 1; /* one success is enough */

			thread_add_event(master, vrrp_script_thread, vscript, (int)vscript->interval);
		}
	}
}

/* Timer functions */
static timeval_t
vrrp_compute_timer(const int fd)
{
	vrrp_t *vrrp;
	element e;
	list l = &vrrp_data->vrrp_index_fd[fd%1024 + 1];
	timeval_t timer;

	/* Multiple instances on the same interface */
	timer_reset(timer);
	for (e = LIST_HEAD(l); e; ELEMENT_NEXT(e)) {
		vrrp = ELEMENT_DATA(e);
		if (timer_cmp(vrrp->sands, timer) < 0 ||
		    timer_isnull(timer))
			timer = timer_dup(vrrp->sands);
	}

	return timer;
}

static unsigned long
vrrp_timer_fd(const int fd)
{
	timeval_t timer;

	timer = vrrp_compute_timer(fd);
// TODO - if the result of the following test is -ve, then a thread has already expired
// and so shouldn't we run straight away? Or else ignore timers in past and take the next
// one in the future?
	if (timer_cmp(timer, time_now) < 0)
		return TIMER_MAX_SEC;

	return timer_long(timer_sub(timer, time_now));
}

static void
thread_requeue_read_relative(vrrp_t *vrrp, uint32_t timer)
{
	thread_read_requeue(master, vrrp->fd_in, timer_sub_long(vrrp->sands, timer));
}

// TODO //static int
//static vrrp_t *
//vrrp_timer_timeout(const int fd)
//{
//	vrrp_t *vrrp;
//	element e;
//	list l = &vrrp_data->vrrp_index_fd[fd%1024 + 1];
//	timeval_t timer;
//	vrrp_t *best_vrrp = NULL;
//
//	/* Multiple instances on the same interface */
//	timer_reset(timer);
//	for (e = LIST_HEAD(l); e; ELEMENT_NEXT(e)) {
//		vrrp = ELEMENT_DATA(e);
//		if (vrrp->fd_in == fd &&
//		    (timer_cmp(vrrp->sands, timer) < 0 ||
//		     timer_isnull(timer))) {
//			timer = timer_dup(vrrp->sands);
//			best_vrrp = vrrp;
//		}
//	}
//
//	return best_vrrp;
//}

/* Thread functions */
static void
vrrp_register_workers(list l)
{
	sock_t *sock;
	timeval_t timer;
	unsigned long vrrp_timer = 0;
	element e;

	/* Init compute timer */
	memset(&timer, 0, sizeof (struct timeval));

	/* Init the VRRP instances state */
	vrrp_init_state(vrrp_data->vrrp);

	/* Init VRRP instances sands */
	vrrp_init_sands(vrrp_data->vrrp);

	/* Init VRRP tracking scripts */
	if (!LIST_ISEMPTY(vrrp_data->vrrp_script))
		vrrp_init_script(vrrp_data->vrrp_script);

	/* Register VRRP workers threads */
	for (e = LIST_HEAD(l); e; ELEMENT_NEXT(e)) {
		sock = ELEMENT_DATA(e);
		/* jump to asynchronous handling */
		vrrp_timer = vrrp_timer_fd(sock->fd_in);

		/* Register a timer thread if interface is shut */
		if (sock->fd_in == -1)
			sock->thread = thread_add_timer(master, vrrp_read_dispatcher_thread,
							sock, vrrp_timer);
		else
			sock->thread = thread_add_read(master, vrrp_read_dispatcher_thread,
						       sock, sock->fd_in, vrrp_timer);
	}
}

/* VRRP dispatcher functions */
static int
already_exist_sock(list l, sa_family_t family, int proto, ifindex_t ifindex, bool unicast)
{
	sock_t *sock;
	element e;

	for (e = LIST_HEAD(l); e; ELEMENT_NEXT(e)) {
		sock = ELEMENT_DATA(e);
		if ((sock->family == family)	&&
		    (sock->proto == proto)	&&
		    (sock->ifindex == ifindex)	&&
		    (sock->unicast == unicast))
			return 1;
	}
	return 0;
}

static void
alloc_sock(sa_family_t family, list l, int proto, ifindex_t ifindex, bool unicast)
{
	sock_t *new;

	new = (sock_t *)MALLOC(sizeof (sock_t));
	new->family = family;
	new->proto = proto;
	new->ifindex = ifindex;
	new->unicast = unicast;

	list_add(l, new);
}

static void
vrrp_create_sockpool(list l)
{
	vrrp_t *vrrp;
	list p = vrrp_data->vrrp;
	element e;
	ifindex_t ifindex;
	int proto;
	bool unicast;

	for (e = LIST_HEAD(p); e; ELEMENT_NEXT(e)) {
		vrrp = ELEMENT_DATA(e);
		ifindex =
#ifdef _HAVE_VRRP_VMAC_
			  (__test_bit(VRRP_VMAC_XMITBASE_BIT, &vrrp->vmac_flags)) ? IF_BASE_INDEX(vrrp->ifp) :
#endif
										    IF_INDEX(vrrp->ifp);
		unicast = !LIST_ISEMPTY(vrrp->unicast_peer);
#if defined _WITH_VRRP_AUTH_
		if (vrrp->auth_type == VRRP_AUTH_AH)
			proto = IPPROTO_IPSEC_AH;
		else
#endif
			proto = IPPROTO_VRRP;

		/* add the vrrp element if not exist */
		if (!already_exist_sock(l, vrrp->family, proto, ifindex, unicast))
			alloc_sock(vrrp->family, l, proto, ifindex, unicast);
	}
}

static void
vrrp_open_sockpool(list l)
{
	sock_t *sock;
	element e;

	for (e = LIST_HEAD(l); e; ELEMENT_NEXT(e)) {
		sock = ELEMENT_DATA(e);
		sock->fd_in = open_vrrp_read_socket(sock->family, sock->proto,
					       sock->ifindex, sock->unicast);
		if (sock->fd_in == -1)
			sock->fd_out = -1;
		else
			sock->fd_out = open_vrrp_send_socket(sock->family, sock->proto,
							     sock->ifindex, sock->unicast);
	}
}

static void
vrrp_set_fds(list l)
{
	sock_t *sock;
	vrrp_t *vrrp;
	list p = vrrp_data->vrrp;
	element e_sock;
	element e_vrrp;
	int proto;
	ifindex_t ifindex;
	bool unicast;

	for (e_sock = LIST_HEAD(l); e_sock; ELEMENT_NEXT(e_sock)) {
		sock = ELEMENT_DATA(e_sock);
		for (e_vrrp = LIST_HEAD(p); e_vrrp; ELEMENT_NEXT(e_vrrp)) {
			vrrp = ELEMENT_DATA(e_vrrp);
			ifindex =
#ifdef _HAVE_VRRP_VMAC_
				  (__test_bit(VRRP_VMAC_XMITBASE_BIT, &vrrp->vmac_flags)) ? IF_BASE_INDEX(vrrp->ifp) :
#endif
											    IF_INDEX(vrrp->ifp);
			unicast = !LIST_ISEMPTY(vrrp->unicast_peer);
#if defined _WITH_VRRP_AUTH_
			if (vrrp->auth_type == VRRP_AUTH_AH)
				proto = IPPROTO_IPSEC_AH;
			else
#endif
				proto = IPPROTO_VRRP;

			if ((sock->ifindex == ifindex)	&&
			    (sock->family == vrrp->family) &&
			    (sock->proto == proto)	&&
			    (sock->unicast == unicast)) {
				vrrp->fd_in = sock->fd_in;
				vrrp->fd_out = sock->fd_out;

				/* append to hash index */
				alloc_vrrp_fd_bucket(vrrp);
			}
		}
	}
}

/*
 * We create & allocate a socket pool here. The soft design
 * can be sum up by the following sketch :
 *
 *    fd1  fd2    fd3  fd4          fdi  fdi+1
 * -----\__/--------\__/---........---\__/---
 *    | ETH0 |    | ETH1 |          | ETHn |
 *    +------+    +------+          +------+
 *
 * TODO TODO - this description is way out of date
 * Here we have n physical NIC. Each NIC own a maximum of 2 fds.
 * (one for VRRP the other for IPSEC_AH). All our VRRP instances
 * are multiplexed through this fds. So our design can handle 2*n
 * multiplexing points.
 */
int
vrrp_dispatcher_init(__attribute__((unused)) thread_t * thread)
{
	/* create the VRRP socket pool list */
	vrrp_create_sockpool(vrrp_data->vrrp_socket_pool);

	/* open the VRRP socket pool */
	vrrp_open_sockpool(vrrp_data->vrrp_socket_pool);

	/* set VRRP instance fds to sockpool */
	vrrp_set_fds(vrrp_data->vrrp_socket_pool);

	/* register read dispatcher worker thread */
	vrrp_register_workers(vrrp_data->vrrp_socket_pool);

	/* Dump socket pool */
	if (__test_bit(LOG_DETAIL_BIT, &debug))
		dump_list(vrrp_data->vrrp_socket_pool);
	return 1;
}

void
vrrp_dispatcher_release(vrrp_data_t *data)
{
	free_list(&data->vrrp_socket_pool);
}

static void
vrrp_backup(vrrp_t * vrrp, char *buffer, ssize_t len)
{
#ifdef _WITH_VRRP_AUTH_
	struct iphdr *iph;
	ipsec_ah_t *ah;

	if (vrrp->auth_type == VRRP_AUTH_AH) {
		iph = (struct iphdr *) buffer;

		if (iph->protocol == IPPROTO_IPSEC_AH) {
			ah = (ipsec_ah_t *) (buffer + sizeof (struct iphdr));
			if (ntohl(ah->seq_number) >= vrrp->ipsecah_counter.seq_number)
				vrrp->ipsecah_counter.cycle = false;
		}
// TODO - what if mismatch between configured and received auth type?
	}
#endif

#ifdef _TEST_IF_DOWN_
	if (!VRRP_ISUP(vrrp)) {
// TODO - new fault only occur in backup and master timeout finctions
log_message(LOG_INFO, "(%s): vrrp backup found fault state", vrrp->iname);
		vrrp_log_int_down(vrrp);
		log_message(LOG_INFO, "VRRP_Instance(%s) Now in FAULT state - backup", vrrp->iname);
		if (vrrp->state != VRRP_STATE_FAULT) {
			notify_instance_exec(vrrp, VRRP_STATE_FAULT);
			vrrp->state = VRRP_STATE_FAULT;
			vrrp->master_adver_int = vrrp->adver_int;
#ifdef _WITH_SNMP_KEEPALIVED_
			vrrp_snmp_instance_trap(vrrp);
#endif
		}
	} else
#endif
		vrrp_state_backup(vrrp, buffer, len);
}

static void
vrrp_become_master(vrrp_t * vrrp,
#ifndef _WITH_VRRP_AUTH_
				  __attribute__((unused))
#endif
							  char *buffer, __attribute__((unused)) ssize_t len)
{
#ifdef _WITH_VRRP_AUTH_
	struct iphdr *iph;
	ipsec_ah_t *ah;

/* TODO - we don't want this anymore - it is for state GOTO_MASTER */
	if (vrrp->auth_type == VRRP_AUTH_AH) {
		iph = (struct iphdr *) buffer;

		/*
		 * If we are in IPSEC AH mode, we must be sync
		 * with the remote IPSEC AH VRRP instance counter.
		 */
		if (iph->protocol == IPPROTO_IPSEC_AH) {
			log_message(LOG_INFO, "VRRP_Instance(%s) IPSEC-AH : seq_num sync",
			       vrrp->iname);
			ah = (ipsec_ah_t *) (buffer + sizeof (struct iphdr));
			vrrp->ipsecah_counter.seq_number = ntohl(ah->seq_number) + 1;
			vrrp->ipsecah_counter.cycle = false;
		}
	}
#endif

	/* Then jump to master state */
	vrrp->wantstate = VRRP_STATE_MAST;
	vrrp_state_goto_master(vrrp);
}

/* This is called if receive a packet when master */
static void
vrrp_leave_master(vrrp_t * vrrp, char *buffer, ssize_t len)
{
#ifdef _TEST_IF_DOWN_
	if (!VRRP_ISUP(vrrp)) {
/* TODO This shouldn't happen due to event driven */
log_message(LOG_INFO, "(%s): vrrp_leave_master called when instance down", vrrp->iname);
		vrrp_log_int_down(vrrp);
		vrrp->wantstate = VRRP_STATE_GOTO_FAULT;
		vrrp_state_leave_master(vrrp);

		return;
	}
#endif
	if (vrrp_state_master_rx(vrrp, buffer, len))
	{
		vrrp_state_leave_master(vrrp);
		vrrp_smtp_notifier(vrrp);
	}
}

#ifdef _WITH_VRRP_AUTH_
#ifdef _TEST_IF_DOWN_
static void
vrrp_ah_sync(vrrp_t *vrrp)
{
	/*
	 * Transition to BACKUP state for AH
	 * seq number synchronization.
	 */
	log_message(LOG_INFO, "VRRP_Instance(%s) in FAULT state jump to AH sync",
	       vrrp->iname);
	vrrp->wantstate = VRRP_STATE_BACK;
	vrrp_state_leave_master(vrrp);
}
#endif
#endif

/* TODO - read in fault state. Might happen - ? ignore. Unless
 * we have had an interface up then VRRP_ISUP will be false anyway */
static void
#ifdef _TEST_IF_DOWN_
vrrp_leave_fault(vrrp_t * vrrp, char *buffer, ssize_t len)
#else
vrrp_leave_fault(__attribute__((unused)) vrrp_t *vrrp, __attribute__((unused)) char *buffer, __attribute__((unused)) ssize_t len)
#endif
{
#ifdef _TEST_IF_DOWN_
	if (!VRRP_ISUP(vrrp) ||
	    (vrrp->sync && !vrrp_sync_leave_fault(vrrp)))
		return;

// TODO 1 - the following is all wrong. PRIO == 255 -> straight to master, o/w backup.
// init_state == master => ms_down_timer == advert_int + min skew, else 3 * + SKEW
	if (vrrp_state_fault_rx(vrrp, buffer, len)) {
		log_message(LOG_INFO, "VRRP_Instance(%s) prio is higher than received advert", vrrp->iname);
#ifdef _WITH_SNMP_RFC_
#ifdef _WITH_SNMP_RFCV3_
// TODO - how do we deal with master_reason if we ignore packets
// TODO - check where else I have changed this
		vrrp->stats->master_reason = VRRPV3_MASTER_REASON_PREEMPTED;
#endif
// TODO - is uptime non fault or master?
		vrrp->stats->uptime = timer_now();
#endif
	}
//	} else {
		log_message(LOG_INFO, "VRRP_Instance(%s) Entering BACKUP STATE", vrrp->iname);
		vrrp->state = VRRP_STATE_BACK;
		vrrp_smtp_notifier(vrrp);
		notify_instance_exec(vrrp, VRRP_STATE_BACK);
#ifdef _WITH_SNMP_KEEPALIVED_
		vrrp_snmp_instance_trap(vrrp);
#endif
// TODO - what is last_transition? - check consistently set
		vrrp->last_transition = timer_now();
#ifdef _WITH_SNMP_RFC_
		vrrp->stats->uptime = vrrp->last_transition;
// TODO - check stats->uptime is used consistently
#endif
//	}
#endif
}

static void
vrrp_goto_master(vrrp_t * vrrp)
{
#ifdef _TEST_IF_DOWN_
	if (!VRRP_ISUP(vrrp)) {
/* TODO Make common code for all transitions to fault */
/* TODO Is vrrp->state always GOTO_MASTER if we get here, in which case test for FAULT is irrelevant */
/* TODO - does all this bit need to be in state != FAULT, or none of it? */

		vrrp_log_int_down(vrrp);
		if (vrrp->state != VRRP_STATE_FAULT) {
			log_message(LOG_INFO, "VRRP_Instance(%s) Now in FAULT state - goto master", vrrp->iname);
			notify_instance_exec(vrrp, VRRP_STATE_FAULT);
			vrrp->state = VRRP_STATE_FAULT;
			vrrp->master_adver_int = vrrp->adver_int;
		}
		vrrp->master_adver_int = vrrp->adver_int;
		vrrp->ms_down_timer = 3 * vrrp->master_adver_int + VRRP_TIMER_SKEW(vrrp);
#ifdef _WITH_SNMP_KEEPALIVED_
		vrrp_snmp_instance_trap(vrrp);
#endif
		vrrp->last_transition = timer_now();

		return;
	}
#endif

#if defined _WITH_VRRP_AUTH_
	/* If becoming MASTER in IPSEC AH AUTH, we reset the anti-replay */
	if (vrrp->version == VRRP_VERSION_2 && vrrp->ipsecah_counter.cycle) {
		vrrp->ipsecah_counter.cycle = false;
		vrrp->ipsecah_counter.seq_number = 0;
	}
#endif

#ifdef _WITH_SNMP_RFCV3_
// TODO - what is this test doing?
	if (vrrp->ms_down_timer >= 3 * vrrp->master_adver_int)
		vrrp->stats->master_reason = VRRPV3_MASTER_REASON_MASTER_NO_RESPONSE;
#endif
	/* handle master state transition */
	vrrp->wantstate = VRRP_STATE_MAST;
	vrrp_state_goto_master(vrrp);
}

/* Delayed gratuitous ARP thread */
static int
vrrp_gratuitous_arp_thread(thread_t * thread)
{
	vrrp_t *vrrp = THREAD_ARG(thread);

	/* Simply broadcast the gratuitous ARP */
	vrrp_send_link_update(vrrp, vrrp->garp_rep);

	return 0;
}

/* Delayed gratuitous ARP thread after receiving a lower priority advert */
int
vrrp_lower_prio_gratuitous_arp_thread(thread_t * thread)
{
	vrrp_t *vrrp = THREAD_ARG(thread);

	/* Simply broadcast the gratuitous ARP */
	vrrp_send_link_update(vrrp, vrrp->garp_lower_prio_rep);

	return 0;
}

/* Set effective priorty, issue message on changes */
void
vrrp_set_effective_priority(vrrp_t *vrrp)
{
<<<<<<< HEAD
	uint8_t new_prio;
	bool increasing_priority;
	uint32_t old_down_timer;
=======
	if (vrrp->effective_priority == new_prio)
		return;

	log_message(LOG_INFO, "VRRP_Instance(%s) Changing effective priority from %d to %d",
		    vrrp->iname, vrrp->effective_priority, new_prio);
>>>>>>> aaea8a4c

	if (vrrp->total_priority < 1)
		new_prio = 1;
	else if (vrrp->total_priority >= VRRP_PRIO_OWNER)
		new_prio = VRRP_PRIO_OWNER - 1;
	else
		new_prio = (uint8_t)vrrp->total_priority;

	if (vrrp->effective_priority == new_prio)
		return;

	log_message(LOG_INFO, "VRRP_Instance(%s) Effective priority = %d", vrrp->iname, new_prio);

	increasing_priority = (new_prio > vrrp->effective_priority);

	vrrp->effective_priority = new_prio;
	old_down_timer = vrrp->ms_down_timer;
	vrrp->ms_down_timer = 3 * vrrp->master_adver_int + VRRP_TIMER_SKEW(vrrp);

	if (vrrp->state == VRRP_STATE_BACK && increasing_priority)
		thread_requeue_read_relative(vrrp, old_down_timer - vrrp->ms_down_timer);
}

static void
vrrp_master(vrrp_t * vrrp)
{
#ifdef _TEST_IF_DOWN_
	/* Check if interface we are running on is UP */
	if (vrrp->wantstate != VRRP_STATE_GOTO_FAULT) {
		if (!VRRP_ISUP(vrrp)) {
			vrrp_log_int_down(vrrp);
			vrrp->wantstate = VRRP_STATE_GOTO_FAULT;
		}
	}

	/* Then perform the state transition */
	if ( vrrp->wantstate == VRRP_STATE_GOTO_FAULT ||
	    vrrp->wantstate == VRRP_STATE_BACK	/* Don't see how this can be the case */
#ifdef _WITH_VRRP_AUTH_
	    || vrrp->ipsecah_counter.cycle
#endif
					) {
		/* handle backup state transition */
		vrrp_state_leave_master(vrrp);

		if (vrrp->state == VRRP_STATE_BACK)
			log_message(LOG_INFO, "VRRP_Instance(%s) Now in BACKUP state",
				    vrrp->iname);
		else if (vrrp->state == VRRP_STATE_FAULT)
			log_message(LOG_INFO, "VRRP_Instance(%s) Now in FAULT state",
				    vrrp->iname);

		return;
	}

	if (vrrp->state == VRRP_STATE_MAST)
#endif
	{
		/*
		 * Send the VRRP advert.
		 * If we catch the master transition
		 * <=> vrrp_state_master_tx(...) = 1
		 * register a gratuitous arp thread delayed to garp_delay secs.
		 */
		if (vrrp_state_master_tx(vrrp, 0)) {
			if (vrrp->garp_delay)
				thread_add_timer(master, vrrp_gratuitous_arp_thread,
						 vrrp, vrrp->garp_delay);
			vrrp_smtp_notifier(vrrp);
		}
	}
}

static void
#ifdef _TEST_IF_DOWN_
vrrp_fault(vrrp_t * vrrp)
#else
vrrp_fault(__attribute__((unused)) vrrp_t * vrrp)
#endif
{
#ifdef _TEST_IF_DOWN_
log_message(LOG_INFO, "vrrp_fault called for %s", vrrp->iname);
	if (!VRRP_ISUP(vrrp) ||
	    (vrrp->sync && !vrrp_sync_leave_fault(vrrp)))
		return;

	vrrp_log_int_up(vrrp);

	/* refresh the multicast fd */
	if (new_vrrp_socket(vrrp) < 0)
		return;

// TODO 1 - make this the same as vrrp_leave_fault
// Possibly two initial functions then call same function for most
// vrrp_leave_fault should never happen, since we must have detected interface coming up first
#if defined _WITH_VRRP_AUTH_
	/*
	 * We force the IPSEC AH seq_number sync
	 * to be done in read advert handler.
	 * So we ignore this timeouted state until remote
	 * VRRP MASTER send its advert for the concerned
	 * instance.
	 */
// TODO - does something like this need to be done in leave_fault
	if (vrrp->auth_type == VRRP_AUTH_AH) {
		vrrp_ah_sync(vrrp);
	} else
#endif
	{
		/* Otherwise, we transit to init state */
		if (vrrp->init_state == VRRP_STATE_BACK ||
		    (vrrp->init_state == VRRP_STATE_MAST && vrrp->base_priority != VRRP_PRIO_OWNER)) {
			vrrp->state = VRRP_STATE_BACK;
			notify_instance_exec(vrrp, VRRP_STATE_BACK);

			vrrp->master_adver_int = vrrp->adver_int;
			if (vrrp->init_state == VRRP_STATE_BACK)
				vrrp->ms_down_timer = 3 * vrrp->master_adver_int + VRRP_TIMER_SKEW(vrrp);
			else
				vrrp->ms_down_timer = vrrp->master_adver_int + VRRP_TIMER_SKEW_MIN(vrrp);

			if (vrrp->preempt_delay)
				vrrp->preempt_time = timer_add_long(timer_now(), vrrp->preempt_delay);
#ifdef _WITH_SNMP_KEEPALIVED_
			vrrp_snmp_instance_trap(vrrp);
#endif
			vrrp->last_transition = timer_now();
			log_message(LOG_INFO, "VRRP_Instance(%s): Entering BACKUP STATE from fault", vrrp->iname);
			vrrp_init_instance_sands(vrrp);
		} else {
#ifdef _WITH_SNMP_RFCV3_
			vrrp->stats->master_reason = VRRPV3_MASTER_REASON_PREEMPTED;
#endif
			log_message(LOG_INFO, "VRRP_Instance(%s): Enter MASTER STATE from fault", vrrp->iname);
			vrrp_goto_master(vrrp);
		}
	}
#ifdef _WITH_SNMP_RFC_
	vrrp->stats->uptime = timer_now();
#endif
#endif
}

void
try_up_instance(vrrp_t *vrrp)
{
	int wantstate;

	if (--vrrp->num_script_if_fault)
		return;

	if (vrrp->init_state == VRRP_STATE_MAST && vrrp->base_priority == VRRP_PRIO_OWNER)
		vrrp->wantstate = VRRP_STATE_MAST;
	else
		vrrp->wantstate = VRRP_STATE_BACK;

	vrrp->master_adver_int = vrrp->adver_int;
	vrrp->ms_down_timer = 3 * vrrp->master_adver_int + VRRP_TIMER_SKEW(vrrp);

	if (vrrp->sync && --vrrp->sync->num_member_fault)
		return;

	/* If the sync group can't go to master, we must go to backup state */
	wantstate = vrrp->wantstate;
	if (vrrp->sync && !vrrp_sync_goto_master(vrrp))
		vrrp->wantstate = VRRP_STATE_BACK;

	/* We can come up */
	vrrp_state_leave_fault(vrrp);
	vrrp_init_instance_sands(vrrp);

	thread_requeue_read(master, vrrp->fd_in, vrrp->ms_down_timer);

	vrrp->wantstate = wantstate;

	if (vrrp->sync) {
		if (vrrp->state == VRRP_STATE_MAST)
			vrrp_sync_master(vrrp);
		else
			vrrp_sync_backup(vrrp);
	}
}

/* Handle dispatcher read timeout */
static int
vrrp_dispatcher_read_timeout(int fd)
{
	vrrp_t *vrrp;
	int prev_state;
	element e;
	list l = &vrrp_data->vrrp_index_fd[fd%1024 + 1];

	set_time_now();

	/* Multiple instances on the same interface */
	for (e = LIST_HEAD(l); e; ELEMENT_NEXT(e)) {
		vrrp = ELEMENT_DATA(e);
		if (vrrp->fd_in != fd)
			continue;

		if (timer_cmp(vrrp->sands, time_now) > 0)
			continue;

		/* Run the FSM handler */
		prev_state = vrrp->state;
		VRRP_FSM_READ_TO(vrrp);

		/* handle instance synchronization */
#ifdef TSM_DEBUG
		printf("Send [%s] TSM transtition : [%d,%d] Wantstate = [%d]\n",
			vrrp->iname, prev_state, vrrp->state, vrrp->wantstate);
#endif
		VRRP_TSM_HANDLE(prev_state, vrrp);

		vrrp_init_instance_sands(vrrp);
	}

	return fd;
}

/* Handle dispatcher read packet */
static int
vrrp_dispatcher_read(sock_t * sock)
{
	vrrp_t *vrrp;
	vrrphdr_t *hd;
	ssize_t len = 0;
	int prev_state = 0;
	unsigned proto = 0;
	struct sockaddr_storage src_addr;
	socklen_t src_addr_len = sizeof(src_addr);

	/* Clean the read buffer */
	memset(vrrp_buffer, 0, vrrp_buffer_len);

	/* read & affect received buffer */
	len = recvfrom(sock->fd_in, vrrp_buffer, vrrp_buffer_len, 0,
		       (struct sockaddr *) &src_addr, &src_addr_len);
	hd = vrrp_get_header(sock->family, vrrp_buffer, &proto);

	/* Searching for matching instance */
	vrrp = vrrp_index_lookup(hd->vrid, sock->fd_in);

	/* If no instance found => ignore the advert */
	if (!vrrp)
		return sock->fd_in;

	vrrp->pkt_saddr = src_addr;

	/* Run the FSM handler */
	prev_state = vrrp->state;
	VRRP_FSM_READ(vrrp, vrrp_buffer, len);

	/* handle instance synchronization */
#ifdef TSM_DEBUG
	printf("Read [%s] TSM transtition : [%d,%d] Wantstate = [%d]\n",
		vrrp->iname, prev_state, vrrp->state, vrrp->wantstate);
#endif
	VRRP_TSM_HANDLE(prev_state, vrrp);

	vrrp_init_instance_sands(vrrp);

	return sock->fd_in;
}

/* Our read packet dispatcher */
static int
vrrp_read_dispatcher_thread(thread_t * thread)
{
	unsigned long vrrp_timer;
	sock_t *sock;
	int fd;

	/* Fetch thread arg */
	sock = THREAD_ARG(thread);

	/* Dispatcher state handler */
	if (thread->type == THREAD_READ_TIMEOUT || sock->fd_in == -1 ||
	    thread->type == THREAD_IF_UP || thread->type == THREAD_IF_DOWN)
		fd = vrrp_dispatcher_read_timeout(sock->fd_in);
	else
		fd = vrrp_dispatcher_read(sock);

	/* register next dispatcher thread */
	vrrp_timer = vrrp_timer_fd(fd);
	if (fd == -1)
		sock->thread = thread_add_timer(thread->master, vrrp_read_dispatcher_thread,
						sock, vrrp_timer);
	else
		sock->thread = thread_add_read(thread->master, vrrp_read_dispatcher_thread,
					       sock, fd, vrrp_timer);

	return 0;
}

/* Script tracking threads */
static int
vrrp_script_thread(thread_t * thread)
{
	vrrp_script_t *vscript = THREAD_ARG(thread);

	vscript->forcing_termination = false;

	/* Register next timer tracker */
	thread_add_timer(thread->master, vrrp_script_thread, vscript,
			 vscript->interval);

	/* Execute the script in a child process. Parent returns, child doesn't */
	return system_call_script(thread->master, vrrp_script_child_thread,
				  vscript, (vscript->timeout) ? vscript->timeout : vscript->interval,
				  vscript->script);
}

static int
vrrp_script_child_thread(thread_t * thread)
{
	int wait_status;
	pid_t pid;
	vrrp_script_t *vscript = THREAD_ARG(thread);

	if (thread->type == THREAD_CHILD_TIMEOUT) {
		pid = THREAD_CHILD_PID(thread);

		/* The child hasn't responded. Kill it off. */
		if (vscript->result > vscript->rise) {
			vscript->result--;
		} else {
			if (vscript->result == vscript->rise)
				log_message(LOG_INFO, "VRRP_Script(%s) timed out", vscript->sname);
			vscript->result = 0;
		}
		vscript->forcing_termination = true;
		kill(-pid, SIGTERM);
		thread_add_child(thread->master, vrrp_script_child_timeout_thread,
				 vscript, pid, 2);
		return 0;
	}

	wait_status = THREAD_CHILD_STATUS(thread);

	if (WIFEXITED(wait_status)) {
		int status;
		status = WEXITSTATUS(wait_status);

		/* Report if status has changed */
		if (status != vscript->last_status) {
			log_message(LOG_INFO, "Script %s now returning %d", vscript->sname, status);
			vscript->last_status = status;
		}

		if (status == 0) {
			/* success */
			if (vscript->result < vscript->rise - 1) {
				vscript->result++;
			} else {
				if (vscript->result < vscript->rise) {
					log_message(LOG_INFO, "VRRP_Script(%s) succeeded", vscript->sname);
					update_script_priorities(vscript, true);
				}
				vscript->result = vscript->rise + vscript->fall - 1;
			}
		} else {
			/* failure */
			if (vscript->result > vscript->rise) {
				vscript->result--;
			} else {
				if (vscript->result == vscript->rise) {
					log_message(LOG_INFO, "VRRP_Script(%s) failed", vscript->sname);
					update_script_priorities(vscript, false);
				}
				vscript->result = 0;
			}
		}
	}
	else if (WIFSIGNALED(wait_status)) {
		if (vscript->forcing_termination && WTERMSIG(wait_status) == SIGTERM) {
			/* The script terminated due to a SIGTERM, and we sent it a SIGTERM to
			 * terminate the process. Now make sure any children it created have
			 * died too. */
			pid = THREAD_CHILD_PID(thread);
			kill(-pid, SIGKILL);
		}
	}

	vscript->forcing_termination = false;

	return 0;
}

static int
vrrp_script_child_timeout_thread(thread_t * thread)
{
	pid_t pid;
	vrrp_script_t *vscript = THREAD_ARG(thread);

	if (thread->type != THREAD_CHILD_TIMEOUT)
		return 0;

	/* OK, it still hasn't exited. Now really kill it off. */
	pid = THREAD_CHILD_PID(thread);
	if (kill(-pid, SIGKILL) < 0) {
		/* Its possible it finished while we're handing this */
		if (errno != ESRCH) {
			DBG("kill error: %s", strerror(errno));
		}

		return 0;
	}

	log_message(LOG_WARNING, "Process [%d] didn't respond to SIGTERM", pid);

	vscript->forcing_termination = false;

	return 0;
}

/* Delayed ARP/NA thread */
int
vrrp_arp_thread(thread_t *thread)
{
	element e, a;
	list l;
	ip_address_t *ipaddress;
	timeval_t next_time = {
		.tv_sec = INT_MAX	/* We're never going to delay this long - I hope! */
	};
	interface_t *ifp;
	vrrp_t *vrrp;
	enum {
		VIP,
		EVIP
	} i;

	set_time_now();

	for (e = LIST_HEAD(vrrp_data->vrrp); e; ELEMENT_NEXT(e)) {
		vrrp = ELEMENT_DATA(e);

		if (!vrrp->garp_pending && !vrrp->gna_pending)
			continue;

		vrrp->garp_pending = false;
		vrrp->gna_pending = false;

		if (vrrp->state != VRRP_STATE_MAST ||
		    !vrrp->vipset)
			continue;

		for (i = VIP; i <= EVIP; i++) {
			l = (i == VIP) ? vrrp->vip : vrrp->evip;

			if (!LIST_ISEMPTY(l)) {
				for (a = LIST_HEAD(l); a; ELEMENT_NEXT(a)) {
					ipaddress = ELEMENT_DATA(a);
					if (!ipaddress->garp_gna_pending)
						continue;
					if (!ipaddress->set) {
						ipaddress->garp_gna_pending = false;
						continue;
					}

					ifp = IF_BASE_IFP(ipaddress->ifp);

					/* This should never happen */
					if (!ifp->garp_delay) {
						ipaddress->garp_gna_pending = false;
						continue;
					}

					if (!IP_IS6(ipaddress)) {
						if (timer_cmp(time_now, ifp->garp_delay->garp_next_time) >= 0) {
							send_gratuitous_arp_immediate(ifp, ipaddress);
							ipaddress->garp_gna_pending = false;
						}
						else {
							vrrp->garp_pending = true;
							if (timer_cmp(ifp->garp_delay->garp_next_time, next_time) < 0)
								next_time = ifp->garp_delay->garp_next_time;
						}
					}
					else {
						if (timer_cmp(time_now, ifp->garp_delay->gna_next_time) >= 0) {
							ndisc_send_unsolicited_na_immediate(ifp, ipaddress);
							ipaddress->garp_gna_pending = false;
						}
						else {
							vrrp->gna_pending = true;
							if (timer_cmp(ifp->garp_delay->gna_next_time, next_time) < 0)
								next_time = ifp->garp_delay->gna_next_time;
						}
					}
				}
			}
		}
	}

	if (next_time.tv_sec != INT_MAX) {
		/* Register next timer tracker */
		garp_next_time = next_time;

		garp_thread = thread_add_timer(thread->master, vrrp_arp_thread, NULL,
						 timer_long(timer_sub_now(next_time)));
	}
	else
		garp_thread = NULL;

	return 0;
}

#ifdef _WITH_DUMP_THREADS_
static char *
get_func_name_from_addr(void *func)
{
/*
func
 handle_dbus_msg
 http_read_thread
 http_response_thread
 if_linkbeat_refresh_thread
 kernel_netlink
 print_vrrp_data
 print_vrrp_stats
 reload_vrrp_thread
 SMTP_FSM[status].send
 smtp_read_thread
 smtp_send_thread
 ssl_read_thread
 tcp_connect_thread
*/
	if (func == vrrp_arp_thread) return "vrrp_arp_thread";
	if (func == vrrp_dispatcher_init) return "vrrp_dispatcher_init";
	if (func == vrrp_gratuitous_arp_thread) return "vrrp_gratuitous_arp_thread";
	if (func == vrrp_lower_prio_gratuitous_arp_thread) return "vrrp_lower_prio_gratuitous_arp_thread";
	if (func == vrrp_read_dispatcher_thread) return "vrrp_read_dispatcher_thread";
//	if (func == vrrp_respawn_thread) return "vrrp_respawn_thread";
	if (func == vrrp_script_child_timeout_thread) return "vrrp_script_child_timeout_thread";
	if (func == vrrp_script_thread) return "vrrp_script_thread";

	return NULL;
}

static void
dump_thread_list( FILE *fp, thread_list_t *tlist, const char *type)
{
	thread_t *thread;
	char time_buf[26];
	char *func_name;

	fprintf(fp, "\n  %s thread list dump\n", type);
	for (thread = tlist->head; thread; thread = thread->next) {
		fprintf(fp, "\n    type = %d (%s)\n", thread->type,
				thread->type == THREAD_READ ? "THREAD_READ" :
				thread->type == THREAD_WRITE ? "THREAD_WRITE" :
				thread->type == THREAD_TIMER ? "THREAD_TIMER" :
				thread->type == THREAD_EVENT ? "THREAD_EVENT" :
				thread->type == THREAD_CHILD ? "THREAD_CHILD" :
				thread->type == THREAD_READY ? "THREAD_READY" :
				thread->type == THREAD_UNUSED ? "THREAD_UNUSED" :
				thread->type == THREAD_WRITE_TIMEOUT ? "THREAD_WRITE_TIMEOUT" :
				thread->type == THREAD_READ_TIMEOUT ? "THREAD_READ_TIMEOUT" :
				thread->type == THREAD_CHILD_TIMEOUT ? "THREAD_CHILD_TIMEOUT" :
				thread->type == THREAD_TERMINATE ? "THREAD_TERMINATE" :
				thread->type == THREAD_READY_FD ? "THREAD_READY_FD" :
				thread->type == THREAD_IF_UP ? "THREAD_IF_UP" :
				thread->type == THREAD_IF_DOWN ? "THREAD_IF_DOWN" : "unknown");

		fprintf(fp, "    id = %lu\n", thread->id);
		fprintf(fp, "    union = %d\n", thread->u.val);
		ctime_r(&thread->sands.tv_sec, time_buf);
		fprintf(fp, "    sands = %.19s.%6.6lu\n", time_buf, thread->sands.tv_usec);
		if ((func_name = get_func_name_from_addr(thread->func)))
			fprintf(fp, "    func = %s()\n", func_name);
		else
			fprintf(fp, "    func = %p\n", thread->func);
	}
}

static void
dump_fd_set(FILE *fp, fd_set *fd, const char *type)
{
	fprintf(fp, "\n  %s fd_set dump\n", type);
	fprintf(fp, "    0x%lx\n", __FDS_BITS(fd)[0]);
}

void
dump_threads(void)
{
	FILE *fp;
	char time_buf[26];
	element e;
	vrrp_t *vrrp;

	fp = fopen("/tmp/thread_dump", "a");

	set_time_now();
	ctime_r(&time_now.tv_sec, time_buf);

	fprintf(fp, "\n%.24s: Thread dump\n", time_buf);

	dump_thread_list(fp, &master->read, "read");
	dump_thread_list(fp, &master->write, "write");
	dump_thread_list(fp, &master->timer, "timer");
	dump_thread_list(fp, &master->child, "child");
	dump_thread_list(fp, &master->event, "event");
	dump_thread_list(fp, &master->ready, "ready");
	dump_thread_list(fp, &master->unuse, "unuse");
	dump_fd_set(fp, &master->readfd, "read");
	dump_fd_set(fp, &master->writefd, "write");
	dump_fd_set(fp, &master->exceptfd, "except");
	fprintf(fp, "alloc = %lu\n", master->alloc);

	fprintf(fp, "\n");
	for (e = LIST_HEAD(vrrp_data->vrrp); e; ELEMENT_NEXT(e)) {
		vrrp = ELEMENT_DATA(e);
		ctime_r(&vrrp->sands.tv_sec, time_buf);
		fprintf(fp, "VRRP instance %s, sands %.19s.%6.6lu, status %s\n", vrrp->iname, time_buf, vrrp->sands.tv_usec,
				vrrp->state == VRRP_STATE_INIT ? "INIT" :
				vrrp->state == VRRP_STATE_BACK ? "BACKUP" :
				vrrp->state == VRRP_STATE_MAST ? "MASTER" :
				vrrp->state == VRRP_STATE_FAULT ? "FAULT" :
				vrrp->state == VRRP_STATE_GOTO_MASTER ? "GOTO MASTER" :
				vrrp->state == VRRP_STATE_GOTO_FAULT ? "GOTO FAULT" :
				vrrp->state == VRRP_DISPATCHER ? "DISPATCHER" : "unknown");
	}
	fclose(fp);
}
#endif<|MERGE_RESOLUTION|>--- conflicted
+++ resolved
@@ -828,17 +828,9 @@
 void
 vrrp_set_effective_priority(vrrp_t *vrrp)
 {
-<<<<<<< HEAD
 	uint8_t new_prio;
 	bool increasing_priority;
 	uint32_t old_down_timer;
-=======
-	if (vrrp->effective_priority == new_prio)
-		return;
-
-	log_message(LOG_INFO, "VRRP_Instance(%s) Changing effective priority from %d to %d",
-		    vrrp->iname, vrrp->effective_priority, new_prio);
->>>>>>> aaea8a4c
 
 	if (vrrp->total_priority < 1)
 		new_prio = 1;
@@ -850,7 +842,8 @@
 	if (vrrp->effective_priority == new_prio)
 		return;
 
-	log_message(LOG_INFO, "VRRP_Instance(%s) Effective priority = %d", vrrp->iname, new_prio);
+	log_message(LOG_INFO, "VRRP_Instance(%s) Changing effective priority from %d to %d",
+		    vrrp->iname, vrrp->effective_priority, new_prio);
 
 	increasing_priority = (new_prio > vrrp->effective_priority);
 
