/*
 * Soft:        Keepalived is a failover program for the LVS project
 *              <www.linuxvirtualserver.org>. It monitor & manipulate
 *              a loadbalanced server pool using multi-layer checks.
 *
 * Part:        IPVS Kernel wrapper. Use setsockopt call to add/remove
 *              server to/from the loadbalanced server pool.
 *
 * Author:      Alexandre Cassen, <acassen@linux-vs.org>
 *
 *               This program is distributed in the hope that it will be useful,
 *               but WITHOUT ANY WARRANTY; without even the implied warranty of
 *               MERCHANTABILITY or FITNESS FOR A PARTICULAR PURPOSE.
 *               See the GNU General Public License for more details.
 *
 *               This program is free software; you can redistribute it and/or
 *               modify it under the terms of the GNU General Public License
 *               as published by the Free Software Foundation; either version
 *               2 of the License, or (at your option) any later version.
 *
 * Copyright (C) 2001-2017 Alexandre Cassen, <acassen@gmail.com>
 */

#include "config.h"

<<<<<<< HEAD
#include <errno.h>
=======
>>>>>>> b688df38
#include <fcntl.h>
#include <unistd.h>
#include <sys/wait.h>
#include <stdint.h>
#include <stdbool.h>

#ifndef O_CLOEXEC	/* Since Linux 2.6.23 and glibc 2.7 */
#define O_CLOEXEC 0	/* It doesn't really matter if O_CLOEXEC isn't set here */
#endif

#include "ipvswrapper.h"
#include "global_data.h"
#include "list.h"
#include "utils.h"
#include "logger.h"
#include "libipvs.h"

static bool no_ipvs = false;

/*
 * Utility functions coming from Wensong code
 */

static char*
get_modprobe(void)
{
	int procfile;
	char *ret;
	ssize_t count;

	ret = MALLOC(PATH_MAX);
	if (!ret)
		return NULL;

	procfile = open("/proc/sys/kernel/modprobe", O_RDONLY | O_CLOEXEC);
	if (procfile < 0) {
		FREE(ret);
		return NULL;
	}

	count = read(procfile, ret, PATH_MAX);
	close(procfile);

	if (count > 0 && count < PATH_MAX)
	{
		if (ret[count - 1] == '\n')
			ret[count - 1] = '\0';
		else
			ret[count] = '\0';
		return ret;
	}

	FREE(ret);

	return NULL;
}

static bool
modprobe_ipvs(void)
{
	char *argv[] = { "/sbin/modprobe", "-s", "--", "ip_vs", NULL };
	int child;
	int status;
	int rc;
	char *modprobe = get_modprobe();
	struct sigaction act, old_act;

	if (modprobe)
		argv[0] = modprobe;

	act.sa_handler = SIG_DFL;
	sigemptyset(&act.sa_mask);
	act.sa_flags = 0;

	sigaction ( SIGCHLD, &act, &old_act);

	if (log_file_name)
		flush_log_file();

	if (!(child = fork())) {
		execv(argv[0], argv);
		exit(1);
	}

	rc = waitpid(child, &status, 0);

	sigaction ( SIGCHLD, &old_act, NULL);

	if (rc < 0) {
		log_message(LOG_INFO, "IPVS: waitpid error (%s)"
				    , strerror(errno));
	}

	if (modprobe)
		FREE(modprobe);

	if (!WIFEXITED(status) || WEXITSTATUS(status)) {
		return true;
	}

	return false;
}
/* fetch virtual server group from group name */
virtual_server_group_t *
ipvs_get_group_by_name(char *gname, list l)
{
	element e;
	virtual_server_group_t *vsg;

	for (e = LIST_HEAD(l); e; ELEMENT_NEXT(e)) {
		vsg = ELEMENT_DATA(e);
		if (!strcmp(vsg->gname, gname))
			return vsg;
	}
	return NULL;
}

/* Initialization helpers */
int
ipvs_start(void)
{
	log_message(LOG_DEBUG, "Initializing ipvs");
	/* Initialize IPVS module */
	if (ipvs_init()) {
		if (modprobe_ipvs() || ipvs_init()) {
			log_message(LOG_INFO, "IPVS: Can't initialize ipvs: %s",
			       ipvs_strerror(errno));
			no_ipvs = true;
			return IPVS_ERROR;
		}
	}

	return IPVS_SUCCESS;
}

void
ipvs_stop(void)
{
	if (no_ipvs)
		return;

	ipvs_close();
}

void
ipvs_set_timeouts(int tcp_timeout, int tcpfin_timeout, int udp_timeout)
{
	ipvs_timeout_t to;

	if (!tcp_timeout && !tcpfin_timeout && !udp_timeout)
		return;

	to.tcp_timeout = tcp_timeout;
	to.tcp_fin_timeout = tcpfin_timeout;
	to.udp_timeout = udp_timeout;

	ipvs_set_timeout(&to);
}

/* Send user rules to IPVS module */
static int
ipvs_talk(int cmd, ipvs_service_t *srule, ipvs_dest_t *drule, ipvs_daemon_t *daemonrule, bool ignore_error)
{
	int result = -1;

	if (no_ipvs)
		return result;

	switch (cmd) {
		case IP_VS_SO_SET_STARTDAEMON:
			result = ipvs_start_daemon(daemonrule);
			break;
		case IP_VS_SO_SET_STOPDAEMON:
			result = ipvs_stop_daemon(daemonrule);
			break;
		case IP_VS_SO_SET_FLUSH:
			result = ipvs_flush();
			break;
		case IP_VS_SO_SET_ADD:
			result = ipvs_add_service(srule);
			break;
		case IP_VS_SO_SET_DEL:
			result = ipvs_del_service(srule);
			break;
		case IP_VS_SO_SET_EDIT:
			result = ipvs_update_service(srule);
			break;
		case IP_VS_SO_SET_ZERO:
			result = ipvs_zero_service(srule);
			break;
		case IP_VS_SO_SET_ADDDEST:
			result = ipvs_add_dest(srule, drule);
			break;
		case IP_VS_SO_SET_DELDEST:
			result = ipvs_del_dest(srule, drule);
			break;
		case IP_VS_SO_SET_EDITDEST:
			if ((result = ipvs_update_dest(srule, drule)) &&
			    (errno == ENOENT)) {
				cmd = IP_VS_SO_SET_ADDDEST;
				result = ipvs_add_dest(srule, drule);
			}
			break;
	}

	if (ignore_error)
		result = 0;
	else if (result) {
		if (errno == EEXIST &&
			(cmd == IP_VS_SO_SET_ADD || cmd == IP_VS_SO_SET_ADDDEST))
			result = 0;
		else if (errno == ENOENT &&
			(cmd == IP_VS_SO_SET_DEL || cmd == IP_VS_SO_SET_DELDEST))
			result = 0;
		log_message(LOG_INFO, "IPVS (cmd %d, errno %d): %s", cmd, errno, ipvs_strerror(errno));
	}
	return result;
}

#ifdef _WITH_VRRP_
/* Note: This function is called in the context of the vrrp child process, not the checker process */
void
ipvs_syncd_cmd(int cmd, const struct lvs_syncd_config *config, int state, bool ignore_interface, bool ignore_error)
{
	ipvs_daemon_t daemonrule;

	memset(&daemonrule, 0, sizeof(ipvs_daemon_t));

	/* prepare user rule */
	daemonrule.state = state;
	if (config) {
		daemonrule.syncid = (int)config->syncid;
		if (!ignore_interface)
			strcpy(daemonrule.mcast_ifn, config->ifname);
#ifdef _HAVE_IPVS_SYNCD_ATTRIBUTES_
		if (cmd == IPVS_STARTDAEMON) {
			if (config->sync_maxlen)
				daemonrule.sync_maxlen = config->sync_maxlen;
			if (config->mcast_port)
				daemonrule.mcast_port = config->mcast_port;
			if (config->mcast_ttl)
				daemonrule.mcast_ttl = config->mcast_ttl;
			if (config->mcast_group.ss_family == AF_INET) {
				daemonrule.mcast_af = AF_INET;
				daemonrule.mcast_group.ip = ((struct sockaddr_in *)&config->mcast_group)->sin_addr.s_addr;
			}
			else if (config->mcast_group.ss_family == AF_INET6) {
				daemonrule.mcast_af = AF_INET6;
				memcpy(&daemonrule.mcast_group.in6, &((struct sockaddr_in6 *)&config->mcast_group)->sin6_addr, sizeof(daemonrule.mcast_group.in6));
			}
		}
#endif
	}

	/* Talk to the IPVS channel */
	ipvs_talk(cmd, NULL, NULL, &daemonrule, ignore_error);
}
#endif

void
ipvs_flush_cmd(void)
{
	ipvs_talk(IP_VS_SO_SET_FLUSH, NULL, NULL, NULL, false);
}

/* IPVS group range rule */
static int
ipvs_group_range_cmd(int cmd, ipvs_service_t *srule, ipvs_dest_t *drule, virtual_server_group_entry_t *vsg_entry)
{
	uint32_t i;

	/* Set address and port */
	if (vsg_entry->addr.ss_family == AF_INET6)
		inet_sockaddrip6(&vsg_entry->addr, &srule->nf_addr.in6);
	else
		srule->nf_addr.ip = inet_sockaddrip4(&vsg_entry->addr);

	/* Process the whole range */
	for (i = 0; i <= vsg_entry->range; i++) {
		/* Talk to the IPVS channel */
		if (ipvs_talk(cmd, srule, drule, NULL, false))
			return -1;

		if (srule->af == AF_INET)
			srule->nf_addr.ip += htonl(1);
		else
			srule->nf_addr.in6.s6_addr16[7] = htons(ntohs(srule->nf_addr.in6.s6_addr16[7]) + 1);
	}

	return 0;
}

/* set IPVS group rules */
static bool
is_vsge_alive(virtual_server_group_entry_t *vsge, virtual_server_t *vs)
{
	if (vsge->vfwmark) {
		if (vs->af == AF_INET)
			return !!vsge->fwm4_alive;
		else
			return !!vsge->fwm6_alive;
	}
	else if (vs->service_type == IPPROTO_TCP)
		return !!vsge->tcp_alive;
	else if (vs->service_type == IPPROTO_UDP)
		return !!vsge->udp_alive;
	else
		return !!vsge->sctp_alive;
}

static void
update_vsge_alive_count(virtual_server_group_entry_t *vsge, virtual_server_t *vs, bool up)
{
	unsigned *alive_p;

	if (vsge->vfwmark) {
		if (vs->af == AF_INET)
			alive_p = &vsge->fwm4_alive;
		else
			alive_p = &vsge->fwm6_alive;
	}
	else if (vs->service_type == IPPROTO_TCP)
		alive_p = &vsge->tcp_alive;
	else if (vs->service_type == IPPROTO_UDP)
		alive_p = &vsge->udp_alive;
	else
		alive_p = &vsge->sctp_alive;

	if (up)
		(*alive_p)++;
	else
		(*alive_p)--;
}

static void
set_vsge_alive(virtual_server_group_entry_t *vsge, virtual_server_t *vs)
{
	update_vsge_alive_count(vsge, vs, true);
}

static void
unset_vsge_alive(virtual_server_group_entry_t *vsge, virtual_server_t *vs)
{
	update_vsge_alive_count(vsge, vs, false);
}

static bool
ipvs_change_needed(int cmd, virtual_server_group_entry_t *vsge, virtual_server_t *vs, real_server_t *rs)
{
	unsigned count;

	if (cmd == IP_VS_SO_SET_ADD)
		return !is_vsge_alive(vsge, vs);
	else if (cmd == IP_VS_SO_SET_DEL) {
		count = vsge->vfwmark ? (vs->af == AF_INET ? vsge->fwm4_alive : vsge->fwm6_alive) :
			vs->service_type == IPPROTO_TCP ? vsge->tcp_alive :
			vs->service_type == IPPROTO_UDP ? vsge->udp_alive : vsge->sctp_alive;

		return (count == 1);
	}
	else if (cmd == IP_VS_SO_SET_ADDDEST)
		return !rs->alive;
	else if (cmd == IP_VS_SO_SET_DELDEST)
		return rs->alive;
	else /* cmd == IP_VS_SO_SET_EDITDEST */
		return true;
}

static void
ipvs_set_vsge_alive_state(int cmd, virtual_server_group_entry_t *vsge, virtual_server_t *vs)
{
	if (cmd == IP_VS_SO_SET_ADD)
		set_vsge_alive(vsge, vs);
	else if (cmd == IP_VS_SO_SET_DEL)
		unset_vsge_alive(vsge, vs);
}

static int
ipvs_group_cmd(int cmd, ipvs_service_t *srule, ipvs_dest_t *drule, virtual_server_t *vs, real_server_t *rs)
{
	virtual_server_group_t *vsg = vs->vsg;
	virtual_server_group_entry_t *vsg_entry;
	element e;

	/* return if jointure fails */
	if (!vsg)
		return 0;

	/* visit addr_ip list */
	for (e = LIST_HEAD(vsg->addr_range); e; ELEMENT_NEXT(e)) {
		vsg_entry = ELEMENT_DATA(e);

		if (ipvs_change_needed(cmd, vsg_entry, vs, rs)) {
			srule->user.port = inet_sockaddrport(&vsg_entry->addr);

			if (vsg_entry->range) {
				if (ipvs_group_range_cmd(cmd, srule, drule, vsg_entry))
					return -1;
			} else {
				if (vsg_entry->addr.ss_family == AF_INET6)
					inet_sockaddrip6(&vsg_entry->addr, &srule->nf_addr.in6);
				else
					srule->nf_addr.ip = inet_sockaddrip4(&vsg_entry->addr);

				/* Talk to the IPVS channel */
				if (ipvs_talk(cmd, srule, drule, NULL, false))
					return -1;
			}
			ipvs_set_vsge_alive_state(cmd, vsg_entry, vs);
		}
	}

	/* visit vfwmark list */
	memset(&srule->nf_addr, 0, sizeof(srule->nf_addr));
	srule->user.port = 0;
	for (e = LIST_HEAD(vsg->vfwmark); e; ELEMENT_NEXT(e)) {
		vsg_entry = ELEMENT_DATA(e);
		srule->user.fwmark = vsg_entry->vfwmark;

		/* Talk to the IPVS channel */
		if (ipvs_change_needed(cmd, vsg_entry, vs, rs)) {
			if (ipvs_talk(cmd, srule, drule, NULL, false))
				return -1;
			ipvs_set_vsge_alive_state(cmd, vsg_entry, vs);
		}
	}

	return 0;
}

/* Fill IPVS rule with root vs infos */
static void
ipvs_set_srule(int cmd, ipvs_service_t *srule, virtual_server_t *vs)
{
	/* Clean service rule */
	memset(srule, 0, sizeof(ipvs_service_t));

	strncpy(srule->user.sched_name, vs->sched, IP_VS_SCHEDNAME_MAXLEN);
	srule->af = vs->af;
	srule->user.flags = vs->flags;
	srule->user.netmask = (vs->af == AF_INET6) ? 128 : ((uint32_t) 0xffffffff);
	srule->user.protocol = vs->service_type;

	if (vs->persistence_timeout &&
	    (cmd == IP_VS_SO_SET_ADD || cmd == IP_VS_SO_SET_DEL)) {
		srule->user.timeout = vs->persistence_timeout;
		srule->user.flags |= IP_VS_SVC_F_PERSISTENT;

		if (vs->persistence_granularity)
			srule->user.netmask = vs->persistence_granularity;
	}

#ifdef _HAVE_PE_NAME_
	strcpy(srule->pe_name, vs->pe_name);
#endif
}

/* Fill IPVS rule with rs infos */
static void
ipvs_set_drule(int cmd, ipvs_dest_t *drule, real_server_t * rs)
{
	if (cmd != IP_VS_SO_SET_ADDDEST &&
	    cmd != IP_VS_SO_SET_DELDEST &&
	    cmd != IP_VS_SO_SET_EDITDEST)
		return;

	/* Clean target rule */
	memset(drule, 0, sizeof(ipvs_dest_t));

	drule->af = rs->addr.ss_family;
	if (rs->addr.ss_family == AF_INET6)
		inet_sockaddrip6(&rs->addr, &drule->nf_addr.in6);
	else
		drule->nf_addr.ip = inet_sockaddrip4(&rs->addr);
	drule->user.port = inet_sockaddrport(&rs->addr);
	drule->user.conn_flags = rs->forwarding_method;
	drule->user.weight = rs->weight;
	drule->user.u_threshold = rs->u_threshold;
	drule->user.l_threshold = rs->l_threshold;
}

/* Set/Remove a RS from a VS */
int
ipvs_cmd(int cmd, virtual_server_t *vs, real_server_t *rs)
{
	ipvs_service_t srule;
	ipvs_dest_t drule;

	/* Allocate the room */
	ipvs_set_srule(cmd, &srule, vs);
	if (rs) {
		ipvs_set_drule(cmd, &drule, rs);

		/* Does the service use inhibit flag ? */
		if (cmd == IP_VS_SO_SET_DELDEST && rs->inhibit) {
			drule.user.weight = 0;
			cmd = IP_VS_SO_SET_EDITDEST;
		}
		else if (cmd == IP_VS_SO_SET_ADDDEST && rs->inhibit && rs->set)
			cmd = IP_VS_SO_SET_EDITDEST;

		/* Set flag */
		else if (cmd == IP_VS_SO_SET_ADDDEST && !rs->set) {
			rs->set = true;
			if (rs->inhibit && rs->num_failed_checkers)
				drule.user.weight = 0;
		}
		else if (cmd == IP_VS_SO_SET_DELDEST && rs->set)
			rs->set = false;
	}

	/* Set vs rule and send to kernel */
	if (vs->vsgname)
		return ipvs_group_cmd(cmd, &srule, &drule, vs, rs);

	if (vs->vfwmark) {
		srule.user.fwmark = vs->vfwmark;
	} else {
		if (vs->af == AF_INET6)
			inet_sockaddrip6(&vs->addr, &srule.nf_addr.in6);
		else
			srule.nf_addr.ip = inet_sockaddrip4(&vs->addr);
		srule.user.port = inet_sockaddrport(&vs->addr);
	}

	/* Talk to the IPVS channel */
	return ipvs_talk(cmd, &srule, &drule, NULL, false);
}

/* at reload, add alive destinations to the newly created vsge */
void
ipvs_group_sync_entry(virtual_server_t *vs, virtual_server_group_entry_t *vsge)
{
	real_server_t *rs;
	element e;
	ipvs_service_t srule;
	ipvs_dest_t drule;

	ipvs_set_srule(IP_VS_SO_SET_ADDDEST, &srule, vs);
	if (!vsge->vfwmark)
		srule.user.port = inet_sockaddrport(&vsge->addr);

	/* Process realserver queue */
	for (e = LIST_HEAD(vs->rs); e; ELEMENT_NEXT(e)) {
		rs = ELEMENT_DATA(e);

// ??? What if !quorum_state_up?
		if (rs->reloaded && (rs->alive || (rs->inhibit && rs->set))) {
			/* Prepare the IPVS drule */
			ipvs_set_drule(IP_VS_SO_SET_ADDDEST, &drule, rs);
			drule.user.weight = rs->inhibit && !rs->alive ? 0 : rs->weight;

			/* Set vs rule */
			if (vsge->range)
				ipvs_group_range_cmd(IP_VS_SO_SET_ADDDEST, &srule, &drule, vsge);
			else {
				if (vsge->vfwmark)
					srule.user.fwmark = vsge->vfwmark;
				else {
					if (vsge->addr.ss_family == AF_INET6)
						inet_sockaddrip6(&vsge->addr, &srule.nf_addr.in6);
					else
						srule.nf_addr.ip = inet_sockaddrip4(&vsge->addr);
				}

				/* Talk to the IPVS channel */
				ipvs_talk(IP_VS_SO_SET_ADDDEST, &srule, &drule, NULL, false);
			}
		}
	}
}

/* Remove a specific vs group entry */
void
ipvs_group_remove_entry(virtual_server_t *vs, virtual_server_group_entry_t *vsge)
{
	real_server_t *rs;
	element e;
	ipvs_service_t srule;
	ipvs_dest_t drule;

	/* Prepare target rules */
	ipvs_set_srule(IP_VS_SO_SET_DELDEST, &srule, vs);
	if (!vsge->vfwmark)
		srule.user.port = inet_sockaddrport(&vsge->addr);

	/* Process realserver queue */
	for (e = LIST_HEAD(vs->rs); e; ELEMENT_NEXT(e)) {
		rs = ELEMENT_DATA(e);

		if (rs->alive) {
			/* Setting IPVS drule */
			ipvs_set_drule(IP_VS_SO_SET_DELDEST, &drule, rs);

			/* Set vs rule */
			if (vsge->range)
				ipvs_group_range_cmd(IP_VS_SO_SET_DELDEST, &srule, &drule, vsge);
			else {
				if (vsge->vfwmark)
					srule.user.fwmark = vsge->vfwmark;
				else {
					if (vsge->addr.ss_family == AF_INET6)
						inet_sockaddrip6(&vsge->addr, &srule.nf_addr.in6);
					else
						srule.nf_addr.ip = inet_sockaddrip4(&vsge->addr);
				}

				/* Talk to the IPVS channel */
				ipvs_talk(IP_VS_SO_SET_DELDEST, &srule, &drule, NULL, false);
			}
		}
	}

	/* Remove VS entry */
	if (vsge->range)
		ipvs_group_range_cmd(IP_VS_SO_SET_DEL, &srule, NULL, vsge);
	else
		ipvs_talk(IP_VS_SO_SET_DEL, &srule, NULL, NULL, false);
	unset_vsge_alive(vsge,vs);
}

#ifdef _WITH_SNMP_CHECKER_
static inline bool
vsd_equal(real_server_t *rs, struct ip_vs_dest_entry_app *entry)
{
	if (entry->af != AF_INET && entry->af != AF_INET6)
		return false;

	if (rs->addr.ss_family != entry->af)
		return false;

	if (!inaddr_equal(entry->af, &entry->nf_addr,
			entry->af == AF_INET ? (void *)&((struct sockaddr_in *)&rs->addr)->sin_addr
					     : (void *)&((struct sockaddr_in6 *)&rs->addr)->sin6_addr))
		return false;

	if (entry->user.port != (entry->af == AF_INET) ? ((struct sockaddr_in *)&rs->addr)->sin_port
						       : ((struct sockaddr_in6 *)&rs->addr)->sin6_port)
		return false;

	return true;
}

static void
ipvs_update_vs_stats(virtual_server_t *vs, uint32_t fwmark, union nf_inet_addr *nfaddr, uint16_t port)
{
	element e;
	struct ip_vs_get_dests_app *dests = NULL;
	real_server_t *rs;
	unsigned int i;
	ipvs_service_entry_t *serv;

	if (!(serv = ipvs_get_service(fwmark, vs->af, vs->service_type, nfaddr, port)))
		return;

	/* Update virtual server stats */
	vs->stats.conns		+= serv->stats.conns;
	vs->stats.inpkts	+= serv->stats.inpkts;
	vs->stats.outpkts	+= serv->stats.outpkts;
	vs->stats.inbytes	+= serv->stats.inbytes;
	vs->stats.outbytes	+= serv->stats.outbytes;
	vs->stats.cps		+= serv->stats.cps;
	vs->stats.inpps		+= serv->stats.inpps;
	vs->stats.outpps	+= serv->stats.outpps;
	vs->stats.inbps		+= serv->stats.inbps;
	vs->stats.outbps	+= serv->stats.outbps;

	/* Get real servers */
	dests = ipvs_get_dests(serv);
	FREE(serv);
	if (!dests)
		return;

	for (i = 0; i < dests->user.num_dests; i++) {
		rs = NULL;

		/* Is it the sorry server? */
		if (vs->s_svr && vsd_equal(vs->s_svr, &dests->user.entrytable[i]))
			rs = vs->s_svr;
		else {
			/* Search for a match in the list of real servers */
			for (e = LIST_HEAD(vs->rs); e; ELEMENT_NEXT(e)) {
				rs = ELEMENT_DATA(e);
				if (vsd_equal(rs, &dests->user.entrytable[i]))
					break;
			}
		}

		if (rs) {
			rs->activeconns		+= dests->user.entrytable[i].user.activeconns;
			rs->inactconns		+= dests->user.entrytable[i].user.inactconns;
			rs->persistconns	+= dests->user.entrytable[i].user.persistconns;
			rs->stats.conns		+= dests->user.entrytable[i].stats.conns;
			rs->stats.inpkts	+= dests->user.entrytable[i].stats.inpkts;
			rs->stats.outpkts	+= dests->user.entrytable[i].stats.outpkts;
			rs->stats.inbytes	+= dests->user.entrytable[i].stats.inbytes;
			rs->stats.outbytes	+= dests->user.entrytable[i].stats.outbytes;
			rs->stats.cps		+= dests->user.entrytable[i].stats.cps;
			rs->stats.inpps		+= dests->user.entrytable[i].stats.inpps;
			rs->stats.outpps	+= dests->user.entrytable[i].stats.outpps;
			rs->stats.inbps		+= dests->user.entrytable[i].stats.inbps;
			rs->stats.outbps	+= dests->user.entrytable[i].stats.outbps;
		}
	}
	FREE(dests);
}

/* Update statistics for a given virtual server. This includes
   statistics of real servers. The update is only done if we need
   refreshing. */
void
ipvs_update_stats(virtual_server_t *vs)
{
	element e, ge;
	virtual_server_group_entry_t *vsg_entry;
	uint32_t addr_ip;
	uint16_t port;
	union nf_inet_addr nfaddr;
	unsigned i;
	real_server_t *rs;
	time_t time_now = time(NULL);

	if (time_now - vs->lastupdated < STATS_REFRESH)
		return;
	vs->lastupdated = time_now;

	/* Reset stats */
	memset(&vs->stats, 0, sizeof(vs->stats));
	if (vs->s_svr) {
		memset(&vs->s_svr->stats, 0, sizeof(vs->s_svr->stats));
		vs->s_svr->activeconns =
			vs->s_svr->inactconns = vs->s_svr->persistconns = 0;
	}
	for (e = LIST_HEAD(vs->rs); e; ELEMENT_NEXT(e)) {
		rs = ELEMENT_DATA(e);
		memset(&rs->stats, 0, sizeof(rs->stats));
		rs->activeconns = rs->inactconns = rs->persistconns = 0;
	}

	/* Update the stats */
	if (vs->vsgname) {
		for (ge = LIST_HEAD(vs->vsg->vfwmark); ge; ELEMENT_NEXT(ge)) {
			vsg_entry = ELEMENT_DATA(ge);
			ipvs_update_vs_stats(vs, vsg_entry->vfwmark, &nfaddr, 0);
		}
		for (ge = LIST_HEAD(vs->vsg->addr_range); ge; ELEMENT_NEXT(ge)) {
			vsg_entry = ELEMENT_DATA(ge);
			addr_ip = (vsg_entry->addr.ss_family == AF_INET6) ?
				    ntohs(((struct sockaddr_in6 *)&vsg_entry->addr)->sin6_addr.s6_addr16[7]) :
				    ntohl(((struct sockaddr_in *)&vsg_entry->addr)->sin_addr.s_addr);
			if (vsg_entry->addr.ss_family == AF_INET6)
				inet_sockaddrip6(&vsg_entry->addr, &nfaddr.in6);

			port = inet_sockaddrport(&vsg_entry->addr);
			for (i = 0; i <= vsg_entry->range; i++, addr_ip++) {
				if (vsg_entry->addr.ss_family == AF_INET6)
					nfaddr.in6.s6_addr16[7] = htons(addr_ip);
				else
					nfaddr.ip = htonl(addr_ip);

				ipvs_update_vs_stats(vs, 0, &nfaddr, port);
			}
		}
	} else if (vs->vfwmark) {
		memset(&nfaddr, 0, sizeof(nfaddr));
		ipvs_update_vs_stats(vs, vs->vfwmark, &nfaddr, 0);
	} else {
		memcpy(&nfaddr, (vs->addr.ss_family == AF_INET6)?
		       (void*)(&((struct sockaddr_in6 *)&vs->addr)->sin6_addr):
		       (void*)(&((struct sockaddr_in *)&vs->addr)->sin_addr),
		       sizeof(nfaddr));
		ipvs_update_vs_stats(vs, 0, &nfaddr, inet_sockaddrport(&vs->addr));
	}
}
#endif /* _WITH_SNMP_CHECKER_ */

#ifdef _WITH_VRRP_
/*
 * Common IPVS functions
 */
/* Note: This function is called in the context of the vrrp child process, not the checker process */
void
ipvs_syncd_master(const struct lvs_syncd_config *config)
{
	ipvs_syncd_cmd(IPVS_STOPDAEMON, config, IPVS_BACKUP, false, false);
	ipvs_syncd_cmd(IPVS_STARTDAEMON, config, IPVS_MASTER, false, false);
}

/* Note: This function is called in the context of the vrrp child process, not the checker process */
void
ipvs_syncd_backup(const struct lvs_syncd_config *config)
{
	ipvs_syncd_cmd(IPVS_STOPDAEMON, config, IPVS_MASTER, false, false);
	ipvs_syncd_cmd(IPVS_STARTDAEMON, config, IPVS_BACKUP, false, false);
}
#endif<|MERGE_RESOLUTION|>--- conflicted
+++ resolved
@@ -23,10 +23,7 @@
 
 #include "config.h"
 
-<<<<<<< HEAD
 #include <errno.h>
-=======
->>>>>>> b688df38
 #include <fcntl.h>
 #include <unistd.h>
 #include <sys/wait.h>
