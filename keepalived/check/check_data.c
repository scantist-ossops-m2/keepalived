/*
 * Soft:        Keepalived is a failover program for the LVS project
 *              <www.linuxvirtualserver.org>. It monitor & manipulate
 *              a loadbalanced server pool using multi-layer checks.
 *
 * Part:        Healthcheckers dynamic data structure definition.
 *
 * Author:      Alexandre Cassen, <acassen@linux-vs.org>
 *
 *              This program is distributed in the hope that it will be useful,
 *              but WITHOUT ANY WARRANTY; without even the implied warranty of
 *              MERCHANTABILITY or FITNESS FOR A PARTICULAR PURPOSE.
 *              See the GNU General Public License for more details.
 *
 *              This program is free software; you can redistribute it and/or
 *              modify it under the terms of the GNU General Public License
 *              as published by the Free Software Foundation; either version
 *              2 of the License, or (at your option) any later version.
 *
 * Copyright (C) 2001-2012 Alexandre Cassen, <acassen@gmail.com>
 */

#include "config.h"

#include <netdb.h>
#include <stdint.h>

#include "check_data.h"
#include "check_api.h"
#include "check_misc.h"
#include "check_daemon.h"
#include "global_data.h"
#include "check_ssl.h"
#include "logger.h"
#include "memory.h"
#include "utils.h"
#include "ipwrapper.h"
#include "parser.h"

/* global vars */
check_data_t *check_data = NULL;
check_data_t *old_check_data = NULL;

/* SSL facility functions */
ssl_data_t *
alloc_ssl(void)
{
	ssl_data_t *ssl = (ssl_data_t *) MALLOC(sizeof(ssl_data_t));
	return ssl;
}
void
free_ssl(void)
{
	ssl_data_t *ssl;
       
	if (!check_data)
		return;

	ssl = check_data->ssl;

	if (!ssl)
		return;
	clear_ssl(ssl);
	FREE_PTR(ssl->password);
	FREE_PTR(ssl->cafile);
	FREE_PTR(ssl->certfile);
	FREE_PTR(ssl->keyfile);
	FREE(ssl);
}
static void
dump_ssl(void)
{
	ssl_data_t *ssl = check_data->ssl;

	if (ssl->password)
		log_message(LOG_INFO, " Password : %s", ssl->password);
	if (ssl->cafile)
		log_message(LOG_INFO, " CA-file : %s", ssl->cafile);
	if (ssl->certfile)
		log_message(LOG_INFO, " Certificate file : %s", ssl->certfile);
	if (ssl->keyfile)
		log_message(LOG_INFO, " Key file : %s", ssl->keyfile);
	if (!ssl->password && !ssl->cafile && !ssl->certfile && !ssl->keyfile)
		log_message(LOG_INFO, " Using autogen SSL context");
}

/* Virtual server group facility functions */
static void
free_vsg(void *data)
{
	virtual_server_group_t *vsg = data;
	FREE_PTR(vsg->gname);
	free_list(&vsg->addr_ip);
	free_list(&vsg->range);
	free_list(&vsg->vfwmark);
	FREE(vsg);
}
static void
dump_vsg(void *data)
{
	virtual_server_group_t *vsg = data;

	log_message(LOG_INFO, " Virtual Server Group = %s", vsg->gname);
	dump_list(vsg->addr_ip);
	dump_list(vsg->range);
	dump_list(vsg->vfwmark);
}
static void
free_vsg_entry(void *data)
{
	FREE(data);
}
static void
dump_vsg_entry(void *data)
{
	virtual_server_group_entry_t *vsg_entry = data;

	if (vsg_entry->vfwmark)
		log_message(LOG_INFO, "   FWMARK = %u", vsg_entry->vfwmark);
	else if (vsg_entry->range) {
		if (vsg_entry->addr.ss_family == AF_INET)
			log_message(LOG_INFO, "   VIP Range = %s-%d, VPORT = %d"
					    , inet_sockaddrtos(&vsg_entry->addr)
					    , vsg_entry->range
					    , ntohs(inet_sockaddrport(&vsg_entry->addr)));
		else
			log_message(LOG_INFO, "   VIP Range = %s-%x, VPORT = %d"
					    , inet_sockaddrtos(&vsg_entry->addr)
					    , vsg_entry->range
					    , ntohs(inet_sockaddrport(&vsg_entry->addr)));
	}
	else
		log_message(LOG_INFO, "   VIP = %s, VPORT = %d"
				    , inet_sockaddrtos(&vsg_entry->addr)
				    , ntohs(inet_sockaddrport(&vsg_entry->addr)));
}
void
alloc_vsg(char *gname)
{
	size_t size = strlen(gname);
	virtual_server_group_t *new;

	new = (virtual_server_group_t *) MALLOC(sizeof(virtual_server_group_t));
	new->gname = (char *) MALLOC(size + 1);
	memcpy(new->gname, gname, size);
	new->addr_ip = alloc_list(free_vsg_entry, dump_vsg_entry);
	new->range = alloc_list(free_vsg_entry, dump_vsg_entry);
	new->vfwmark = alloc_list(free_vsg_entry, dump_vsg_entry);

	list_add(check_data->vs_group, new);
}
void
alloc_vsg_entry(vector_t *strvec)
{
	virtual_server_group_t *vsg = LIST_TAIL_DATA(check_data->vs_group);
	virtual_server_group_entry_t *new;
	virtual_server_group_entry_t *old;
	uint32_t start;
	element e;

	new = (virtual_server_group_entry_t *) MALLOC(sizeof(virtual_server_group_entry_t));

	if (!strcmp(strvec_slot(strvec, 0), "fwmark")) {
		new->vfwmark = (uint32_t)strtoul(strvec_slot(strvec, 1), NULL, 10);
		list_add(vsg->vfwmark, new);
	} else {
		new->range = inet_stor(strvec_slot(strvec, 0));
		inet_stosockaddr(strvec_slot(strvec, 0), strvec_slot(strvec, 1), &new->addr);
#ifndef LIBIPVS_USE_NL
		if (new->addr.ss_family != AF_INET) {
			log_message(LOG_INFO, "IPVS does not support IPv6 in this build - skipping %s", FMT_STR_VSLOT(strvec, 0));
			FREE(new);
			return;
		}
#endif

		/* Ensure the address family matches any previously configured addresses */
		if (!LIST_ISEMPTY(vsg->addr_ip)) {
			e = LIST_HEAD(vsg->addr_ip);
			old = ELEMENT_DATA(e);
			if (old->addr.ss_family != new->addr.ss_family) {
				log_message(LOG_INFO, "Cannot mix IPv4 and IPv6 in virtual server group - %s", vsg->gname);
				FREE(new);
				return;
			}
		}
		if (!LIST_ISEMPTY(vsg->range)) {
			e = LIST_HEAD(vsg->range);
			old = ELEMENT_DATA(e);
			if (old->addr.ss_family != new->addr.ss_family) {
				log_message(LOG_INFO, "Cannot mix IPv4 and IPv6 in virtual server group -  %s", vsg->gname);
				FREE(new);
				return;
			}
		}
		if (!new->range) {
			list_add(vsg->addr_ip, new);
			return;
		}

		if ((new->addr.ss_family == AF_INET && new->range > 255) ||
		    (new->addr.ss_family == AF_INET6 && new->range > 0xffff)) {
			log_message(LOG_INFO, "End address of range exceeds limit for address family - %s - skipping", FMT_STR_VSLOT(strvec, 0));
			FREE(new);
			return;
		}

		if (new->addr.ss_family == AF_INET)
			start = htonl(((struct sockaddr_in *)&new->addr)->sin_addr.s_addr) & 0xFF;
		else
			start = htons(((struct sockaddr_in6 *)&new->addr)->sin6_addr.s6_addr16[7]);
		if (start >= new->range) {
			log_message(LOG_INFO, "Address range end is not greater than address range start - %s - skipping", FMT_STR_VSLOT(strvec, 0));
			FREE(new);
			return;
		}

		list_add(vsg->range, new);
	}
}

/* Virtual server facility functions */
static void
free_vs(void *data)
{
	virtual_server_t *vs = data;
	FREE_PTR(vs->vsgname);
	FREE_PTR(vs->virtualhost);
	FREE_PTR(vs->s_svr);
	free_list(&vs->rs);
	free_notify_script(&vs->notify_quorum_up);
	free_notify_script(&vs->notify_quorum_down);
	FREE(vs);
}
static void
dump_vs(void *data)
{
	virtual_server_t *vs = data;

	log_message(LOG_INFO, " ------< Virtual server >------");
	if (vs->vsgname)
		log_message(LOG_INFO, " VS GROUP = %s", FMT_VS(vs));
	else if (vs->vfwmark)
		log_message(LOG_INFO, " VS FWMARK = %u", vs->vfwmark);
	else
		log_message(LOG_INFO, " VS VIP = %s, VPORT = %d"
				    , inet_sockaddrtos(&vs->addr), ntohs(inet_sockaddrport(&vs->addr)));
	if (vs->virtualhost)
		log_message(LOG_INFO, "   VirtualHost = %s", vs->virtualhost);
	if (vs->af != AF_UNSPEC)
		log_message(LOG_INFO, "   Address family = inet%s", vs->af == AF_INET ? "" : "6");
	log_message(LOG_INFO, "   delay_loop = %lu, lb_algo = %s", vs->delay_loop / TIMER_HZ, vs->sched);
	log_message(LOG_INFO, "   Hashed = %sabled", vs->flags & IP_VS_SVC_F_HASHED ? "en" : "dis");
#ifdef IP_VS_SVC_F_SCHED1
	if (!strcmp(vs->sched, "sh"))
	{
		log_message(LOG_INFO, "   sh-port = %sabled", vs->flags & IP_VS_SVC_F_SCHED_SH_PORT ? "en" : "dis");
		log_message(LOG_INFO, "   sh-fallback = %sabled", vs->flags & IP_VS_SVC_F_SCHED_SH_FALLBACK ? "en" : "dis");
	}
	else
	{
		log_message(LOG_INFO, "   flag-1 = %sabled", vs->flags & IP_VS_SVC_F_SCHED1 ? "en" : "dis");
		log_message(LOG_INFO, "   flag-2 = %sabled", vs->flags & IP_VS_SVC_F_SCHED2 ? "en" : "dis");
		log_message(LOG_INFO, "   flag-3 = %sabled", vs->flags & IP_VS_SVC_F_SCHED3 ? "en" : "dis");
	}
#endif
#ifdef IP_VS_SVC_F_ONEPACKET
	log_message(LOG_INFO, "   One packet scheduling = %sabled%s",
			(vs->flags & IP_VS_SVC_F_ONEPACKET) ? "en" : "dis",
			((vs->flags & IP_VS_SVC_F_ONEPACKET) && vs->service_type != IPPROTO_UDP) ? " (inactive due to not UDP)" : "");
#endif

	if (vs->persistence_timeout)
		log_message(LOG_INFO, "   persistence timeout = %u", vs->persistence_timeout);
	if (vs->persistence_granularity) {
		if (vs->addr.ss_family == AF_INET6)
			log_message(LOG_INFO, "   persistence granularity = %d",
				       vs->persistence_granularity);
		else
			log_message(LOG_INFO, "   persistence granularity = %s",
				       inet_ntop2(vs->persistence_granularity));
	}
	if (vs->service_type == IPPROTO_TCP)
		log_message(LOG_INFO, "   protocol = TCP");
	else if (vs->service_type == IPPROTO_UDP)
		log_message(LOG_INFO, "   protocol = UDP");
	else if (vs->service_type == IPPROTO_SCTP)
		log_message(LOG_INFO, "   protocol = SCTP");
	else
		log_message(LOG_INFO, "   protocol = %d", vs->service_type);
	log_message(LOG_INFO, "   alpha is %s, omega is %s",
		    vs->alpha ? "ON" : "OFF", vs->omega ? "ON" : "OFF");
        if (vs->retry != UINT_MAX)
                log_message(LOG_INFO, "   Retry count = %u" , vs->retry);
	if (vs->delay_before_retry != ULONG_MAX)
		log_message(LOG_INFO, "   Retry delay = %lu" , vs->delay_before_retry / TIMER_HZ);
	if (vs->warmup != ULONG_MAX)
		log_message(LOG_INFO, "   Warmup = %lu", vs->warmup / TIMER_HZ);
        log_message(LOG_INFO, "   Inhibit on failure is %s", vs->inhibit ? "ON" : "OFF");
	log_message(LOG_INFO, "   quorum = %u, hysteresis = %u", vs->quorum, vs->hysteresis);
	if (vs->notify_quorum_up)
		log_message(LOG_INFO, "   -> Notify script UP = %s, uid:gid %d:%d",
			    vs->notify_quorum_up->name, vs->notify_quorum_up->uid, vs->notify_quorum_up->gid);
	if (vs->notify_quorum_down)
		log_message(LOG_INFO, "   -> Notify script DOWN = %s, uid:gid %d:%d",
			    vs->notify_quorum_down->name, vs->notify_quorum_down->uid, vs->notify_quorum_down->gid);
	if (vs->ha_suspend)
		log_message(LOG_INFO, "   Using HA suspend");

	switch (vs->forwarding_method) {
	case IP_VS_CONN_F_MASQ:
		log_message(LOG_INFO, "   default forwarding method = NAT");
		break;
	case IP_VS_CONN_F_DROUTE:
		log_message(LOG_INFO, "   default forwarding method = DR");
		break;
	case IP_VS_CONN_F_TUNNEL:
		log_message(LOG_INFO, "   default forwarding method = TUN");
		break;
	}

	if (vs->s_svr) {
		log_message(LOG_INFO, "   sorry server = %s"
				    , FMT_RS(vs->s_svr, vs));
		switch (vs->s_svr->forwarding_method) {
		case IP_VS_CONN_F_MASQ:
			log_message(LOG_INFO, "   sorry server forwarding method = NAT");
			break;
		case IP_VS_CONN_F_DROUTE:
			log_message(LOG_INFO, "   sorry server forwarding method = DR");
			break;
		case IP_VS_CONN_F_TUNNEL:
			log_message(LOG_INFO, "   sorry server forwarding method = TUN");
			break;
		}
	}
	if (!LIST_ISEMPTY(vs->rs))
		dump_list(vs->rs);
}

void
alloc_vs(char *param1, char *param2)
{
	size_t size;
	virtual_server_t *new;

	new = (virtual_server_t *) MALLOC(sizeof(virtual_server_t));

	if (!strcmp(param1, "group")) {
		size = strlen(param2);
		new->vsgname = (char *) MALLOC(size + 1);
		memcpy(new->vsgname, param2, size);
	} else if (!strcmp(param1, "fwmark")) {
		new->vfwmark = (uint32_t)strtoul(param2, NULL, 10);
	} else {
		inet_stosockaddr(param1, param2, &new->addr);
		new->af = new->addr.ss_family;
#ifndef LIBIPVS_USE_NL
		if (new->af != AF_INET) {
			log_message(LOG_INFO, "IPVS with IPv6 is not supported by this build");
			FREE(new);
			skip_block();
			return;
		}
#endif
	}

	new->virtualhost = NULL;
	new->alpha = false;
	new->omega = false;
	new->notify_quorum_up = NULL;
	new->notify_quorum_down = NULL;
	new->quorum = 1;
	new->hysteresis = 0;
	new->quorum_state_up = true;
	new->flags = 0;
	new->forwarding_method = IP_VS_CONN_F_FWD_MASK;		/* So we can detect if it has been set */
	new->delay_loop = KEEPALIVED_DEFAULT_DELAY;
	new->warmup = ULONG_MAX;
	new->retry = UINT_MAX;
	new->delay_before_retry = ULONG_MAX;
	new->weight = 1;

	list_add(check_data->vs, new);
}

/* Sorry server facility functions */
void
alloc_ssvr(char *ip, char *port)
{
	virtual_server_t *vs = LIST_TAIL_DATA(check_data->vs);

	vs->s_svr = (real_server_t *) MALLOC(sizeof(real_server_t));
	vs->s_svr->weight = 1;
	vs->s_svr->iweight = 1;
	vs->s_svr->forwarding_method = vs->forwarding_method;
	inet_stosockaddr(ip, port, &vs->s_svr->addr);

	if (!vs->af)
		vs->af = vs->s_svr->addr.ss_family;
	else if (vs->af != vs->s_svr->addr.ss_family) {
		log_message(LOG_INFO, "Address family of virtual server and sorry server %s don't match - skipping.", ip);
		FREE(vs->s_svr);
		vs->s_svr = NULL;
		return;
	}
}

/* Real server facility functions */
static void
free_rs(void *data)
{
	real_server_t *rs = data;
	free_notify_script(&rs->notify_up);
	free_notify_script(&rs->notify_down);
<<<<<<< HEAD
=======
	free_list(&rs->failed_checkers);
	FREE_PTR(rs->virtualhost);
>>>>>>> 544fc22a
	FREE(rs);
}

static void
dump_rs(void *data)
{
	real_server_t *rs = data;

	log_message(LOG_INFO, "   ------< Real server >------");
	log_message(LOG_INFO, "   RIP = %s, RPORT = %d, WEIGHT = %d"
			    , inet_sockaddrtos(&rs->addr)
			    , ntohs(inet_sockaddrport(&rs->addr))
			    , rs->weight);
	switch (rs->forwarding_method) {
	case IP_VS_CONN_F_MASQ:
		log_message(LOG_INFO, "    forwarding method = NAT");
		break;
	case IP_VS_CONN_F_DROUTE:
		log_message(LOG_INFO, "    forwarding method = DR");
		break;
	case IP_VS_CONN_F_TUNNEL:
		log_message(LOG_INFO, "    forwarding method = TUN");
		break;
	}

	log_message(LOG_INFO, "   Alpha is %s", rs->alpha ? "ON" : "OFF");
        log_message(LOG_INFO, "   Delay loop = %lu" , rs->delay_loop / TIMER_HZ);
        if (rs->retry != UINT_MAX)
                log_message(LOG_INFO, "   Retry count = %u" , rs->retry);
	if (rs->delay_before_retry != ULONG_MAX)
                log_message(LOG_INFO, "   Retry delay = %lu" , rs->delay_before_retry / TIMER_HZ);
	if (rs->warmup != ULONG_MAX)
		log_message(LOG_INFO, "   Warmup = %lu", rs->warmup / TIMER_HZ);
        log_message(LOG_INFO, "   Inhibit on failure is %s", rs->inhibit ? "ON" : "OFF");

	if (rs->notify_up)
		log_message(LOG_INFO, "     -> Notify script UP = %s, uid:gid %d:%d",
		       rs->notify_up->name, rs->notify_up->uid, rs->notify_up->gid);
	if (rs->notify_down)
		log_message(LOG_INFO, "     -> Notify script DOWN = %s, uid:gid %d:%d",
		       rs->notify_down->name, rs->notify_down->uid, rs->notify_down->gid);
<<<<<<< HEAD
	log_message(LOG_INFO, "   delay_loop = %lu", rs->delay_loop/TIMER_HZ);
=======
	if (rs->virtualhost)
		log_message(LOG_INFO, "    VirtualHost = %s", rs->virtualhost);
}

static void
free_failed_checkers(void *data)
{
	FREE(data);
>>>>>>> 544fc22a
}

void
alloc_rs(char *ip, char *port)
{
	virtual_server_t *vs = LIST_TAIL_DATA(check_data->vs);
	real_server_t *new;

	new = (real_server_t *) MALLOC(sizeof(real_server_t));
	inet_stosockaddr(ip, port, &new->addr);

#ifndef LIBIPVS_USE_NL
	if (new->addr.ss_family != AF_INET) {
		log_message(LOG_INFO, "IPVS does not support IPv6 in this build - skipping %s", ip);
		skip_block();
		FREE(new);
		return;
	}
#endif

	if (!vs->af)
		vs->af = new->addr.ss_family;
	else if (vs->af != new->addr.ss_family) {
		log_message(LOG_INFO, "Address family of virtual server and real server %s don't match - skipping.", ip);
		FREE(new);
		return;
	}

	new->weight = INT_MAX;
	new->forwarding_method = vs->forwarding_method;
<<<<<<< HEAD
	new->alpha = -1;
	new->delay_loop = ULONG_MAX;
        new->warmup = ULONG_MAX;
        new->retry = UINT_MAX;
        new->delay_before_retry = ULONG_MAX;
=======
	new->virtualhost = NULL;
>>>>>>> 544fc22a

// ??? alloc list in alloc_vs
	if (!LIST_EXISTS(vs->rs))
		vs->rs = alloc_list(free_rs, dump_rs);
	list_add(vs->rs, new);
}

/* data facility functions */
check_data_t *
alloc_check_data(void)
{
	check_data_t *new;

	new = (check_data_t *) MALLOC(sizeof(check_data_t));
	new->vs = alloc_list(free_vs, dump_vs);
	new->vs_group = alloc_list(free_vsg, dump_vsg);

	return new;
}

void
free_check_data(check_data_t *data)
{
	free_list(&data->vs);
	free_list(&data->vs_group);
	FREE(data);
}

void
dump_check_data(check_data_t *data)
{
	if (data->ssl) {
		log_message(LOG_INFO, "------< SSL definitions >------");
		dump_ssl();
	}
	if (!LIST_ISEMPTY(data->vs)) {
		log_message(LOG_INFO, "------< LVS Topology >------");
		log_message(LOG_INFO, " System is compiled with LVS v%d.%d.%d",
		       NVERSION(IP_VS_VERSION_CODE));
		if (!LIST_ISEMPTY(data->vs_group))
			dump_list(data->vs_group);
		dump_list(data->vs);
	}
	dump_checkers_queue();
}

char *
format_vs (virtual_server_t *vs)
{
	/* alloc large buffer because of unknown length of vs->vsgname */
	static char ret[512];

	if (vs->vsgname)
		snprintf (ret, sizeof (ret) - 1, "[%s]:%d"
			, vs->vsgname
			, ntohs(inet_sockaddrport(&vs->addr)));
	else if (vs->vfwmark)
		snprintf (ret, sizeof (ret) - 1, "FWM %u", vs->vfwmark);
	else
		snprintf(ret, sizeof(ret) - 1, "%s"
			, inet_sockaddrtotrio(&vs->addr, vs->service_type));

	return ret;
}

static void
check_check_script_security(void)
{
	element e, e1;
	virtual_server_t *vs;
	real_server_t *rs;
	int script_flags;

	if (LIST_ISEMPTY(check_data->vs))
		return;

	script_flags = check_misc_script_security();

	for (e = LIST_HEAD(check_data->vs); e; ELEMENT_NEXT(e)) {
		vs = ELEMENT_DATA(e);

		script_flags |= check_notify_script_secure(&vs->notify_quorum_up, global_data->script_security, false);
		script_flags |= check_notify_script_secure(&vs->notify_quorum_down, global_data->script_security, false);

		for (e1 = LIST_HEAD(vs->rs); e1; ELEMENT_NEXT(e1)) {
			rs = ELEMENT_DATA(e1);

			script_flags |= check_notify_script_secure(&rs->notify_up, global_data->script_security, false);
			script_flags |= check_notify_script_secure(&rs->notify_down, global_data->script_security, false);
		}
	}

	if (global_data->notify_fifo.script)
		script_flags |= check_notify_script_secure(&global_data->notify_fifo.script, global_data->script_security, false);
	if (global_data->lvs_notify_fifo.script)
		script_flags |= check_notify_script_secure(&global_data->lvs_notify_fifo.script, global_data->script_security, false);

	if (!global_data->script_security && script_flags & SC_ISSCRIPT) {
		log_message(LOG_INFO, "SECURITY VIOLATION - check scripts are being executed but script_security not enabled.%s",
				script_flags & SC_INSECURE ? " There are insecure scripts." : "");
	}
}

bool validate_check_config(void)
{
	element e, e1;
	virtual_server_t *vs;
	real_server_t *rs;
	checker_t *checker;
	element next;

	using_ha_suspend = false;
	if (!LIST_ISEMPTY(check_data->vs)) {
		for (e = LIST_HEAD(check_data->vs); e; e = next) {
			next = e->next;

			vs = ELEMENT_DATA(e);

			if (!vs->rs || LIST_ISEMPTY(vs->rs)) {
				log_message(LOG_INFO, "Virtual server %s has no real servers - ignoring", FMT_VS(vs));
				free_list_element(check_data->vs, e);
				continue;
			}

			/* Ensure that no virtual server hysteresis >= quorum */
			if (vs->hysteresis >= vs->quorum) {
				log_message(LOG_INFO, "Virtual server %s: hysteresis %u >= quorum %u; setting hysteresis to %u",
						FMT_VS(vs), vs->hysteresis, vs->quorum, vs->quorum -1);
				vs->hysteresis = vs->quorum - 1;
			}

			/* Ensure that ha_suspend is not set for any virtual server using fwmarks */
			if (vs->ha_suspend &&
			    (vs->vfwmark || (vs->vsg && !LIST_ISEMPTY(vs->vsg->vfwmark)))) {
				log_message(LOG_INFO, "Virtual server %s: cannot use ha_suspend with fwmarks - clearing ha_suspend", FMT_VS(vs));
				vs->ha_suspend = false;
			}

			if (vs->ha_suspend)
				using_ha_suspend = true;

			/* Check protocol set */
			if (!vs->service_type &&
			    ((vs->vsg && (!LIST_ISEMPTY(vs->vsg->addr_ip) || !LIST_ISEMPTY(vs->vsg->range))) ||
			     (!vs->vsg && !vs->vfwmark))) {
				/* If the protocol is 0, the kernel defaults to UDP, so set it explicitly */
				log_message(LOG_INFO, "Virtual server %s: no protocol set - defaulting to UDP", FMT_VS(vs));
				vs->service_type = IPPROTO_UDP;
			}

#ifdef IP_VS_SVC_F_ONEPACKET
			/* Check OPS not set for TCP or SCTP */
			if (vs->flags & IP_VS_SVC_F_ONEPACKET &&
			    vs->service_type != IPPROTO_UDP &&
			    ((vs->vsg && (!LIST_ISEMPTY(vs->vsg->addr_ip) || !LIST_ISEMPTY(vs->vsg->range))) ||
			     (!vs->vsg && !vs->vfwmark))) {
				/* OPS is only valid for UDP, or with a firewall mark */
				log_message(LOG_INFO, "Virtual server %s: one packet scheduling requires UDP - resetting", FMT_VS(vs));
				vs->flags &= ~(unsigned)IP_VS_SVC_F_ONEPACKET;
			}
#endif

			/* Check port specified for udp/tcp/sctp unless persistent */
			if (!(vs->persistence_timeout || vs->persistence_granularity) &&
			    ((!vs->vsg && !vs->vfwmark) ||
			     (vs->vsg && (!LIST_ISEMPTY(vs->vsg->addr_ip) || !LIST_ISEMPTY(vs->vsg->range)))) &&
			    ((vs->addr.ss_family == AF_INET6 && !((struct sockaddr_in6 *)&vs->addr)->sin6_port) ||
			     (vs->addr.ss_family == AF_INET && !((struct sockaddr_in *)&vs->addr)->sin_port))) {
				log_message(LOG_INFO, "Virtual server %s: zero port only valid for persistent sevices - setting", FMT_VS(vs));
				vs->persistence_timeout = IPVS_SVC_PERSISTENT_TIMEOUT;
			}

			/* Check scheduler set */
			if (!vs->sched[0]) {
				log_message(LOG_INFO, "Virtual server %s: no scheduler set, setting default '%s'", FMT_VS(vs), IPVS_DEF_SCHED);
				strcpy(vs->sched, IPVS_DEF_SCHED);
			}


			/* Set default values */

			/* Spin through all the real servers */
			for (e1 = LIST_HEAD(vs->rs); e1; ELEMENT_NEXT(e1)) {
				rs = ELEMENT_DATA(e1);

				/* Set the forwarding method if necessary */
				if (rs->forwarding_method == IP_VS_CONN_F_FWD_MASK) {
					if (vs->forwarding_method == IP_VS_CONN_F_FWD_MASK) {
						log_message(LOG_INFO, "Virtual server %s: no forwarding method set, setting default NAT", FMT_VS(vs));
						vs->forwarding_method = IP_VS_CONN_F_MASQ;
					}
					rs->forwarding_method = vs->forwarding_method;
				}

				/* Take default values from virtual server */
				if (rs->alpha == -1)
					rs->alpha = vs->alpha;
				if (rs->inhibit == -1)
					rs->inhibit = vs->inhibit;
				if (rs->retry == UINT_MAX)
					rs->retry = vs->retry;
				if (rs->delay_loop == ULONG_MAX)
					rs->delay_loop = vs->delay_loop;
				if (rs->warmup == ULONG_MAX)
					rs->warmup = vs->warmup;
				if (rs->delay_before_retry == ULONG_MAX)
					rs->delay_before_retry = vs->delay_before_retry;
				if (rs->weight == INT_MAX) {
					rs->weight = vs->weight;
					rs->iweight = rs->weight;
				}
			}
		}
	}

// What if checker doesn't have connect_to/port, bindto/port ?
// What if HTTP checker has no url ?
	if (!LIST_ISEMPTY(checkers_queue)) {
		for (e = LIST_HEAD(checkers_queue); e; ELEMENT_NEXT(e)) {
			checker = ELEMENT_DATA(e);

			/* Ensure any checkers that don't have ha_suspend set are enabled */
			if (!checker->vs->ha_suspend)
				checker->enabled = true;

			/* Take default values from real server */
			if (checker->alpha == -1)
				checker->alpha = checker->rs->alpha;
			if (checker->retry == UINT_MAX)
				checker->retry = checker->rs->retry != UINT_MAX ? checker->rs->retry : checker->default_retry;
			if (checker->delay_loop == ULONG_MAX)
				checker->delay_loop = checker->rs->delay_loop;
			if (checker->warmup == ULONG_MAX)
				checker->warmup = checker->rs->warmup != ULONG_MAX ? checker->rs->warmup : checker->delay_loop;
			if (checker->delay_before_retry == ULONG_MAX) {
				checker->delay_before_retry =
					checker->rs->delay_before_retry != ULONG_MAX ?
						checker->rs->delay_before_retry :
					checker->default_delay_before_retry ?
						checker->default_delay_before_retry :
						checker->delay_loop;
			}

			/* In Alpha mode also mark the checker as failed. */
			if (checker->alpha) {
				set_checker_state(checker, false);
				UNSET_ALIVE(checker->rs);
			}
		}
	}

	set_quorum_states();

	check_check_script_security();

	return true;
}<|MERGE_RESOLUTION|>--- conflicted
+++ resolved
@@ -413,11 +413,7 @@
 	real_server_t *rs = data;
 	free_notify_script(&rs->notify_up);
 	free_notify_script(&rs->notify_down);
-<<<<<<< HEAD
-=======
-	free_list(&rs->failed_checkers);
 	FREE_PTR(rs->virtualhost);
->>>>>>> 544fc22a
 	FREE(rs);
 }
 
@@ -459,18 +455,8 @@
 	if (rs->notify_down)
 		log_message(LOG_INFO, "     -> Notify script DOWN = %s, uid:gid %d:%d",
 		       rs->notify_down->name, rs->notify_down->uid, rs->notify_down->gid);
-<<<<<<< HEAD
-	log_message(LOG_INFO, "   delay_loop = %lu", rs->delay_loop/TIMER_HZ);
-=======
 	if (rs->virtualhost)
 		log_message(LOG_INFO, "    VirtualHost = %s", rs->virtualhost);
-}
-
-static void
-free_failed_checkers(void *data)
-{
-	FREE(data);
->>>>>>> 544fc22a
 }
 
 void
@@ -501,15 +487,12 @@
 
 	new->weight = INT_MAX;
 	new->forwarding_method = vs->forwarding_method;
-<<<<<<< HEAD
 	new->alpha = -1;
 	new->delay_loop = ULONG_MAX;
         new->warmup = ULONG_MAX;
         new->retry = UINT_MAX;
         new->delay_before_retry = ULONG_MAX;
-=======
 	new->virtualhost = NULL;
->>>>>>> 544fc22a
 
 // ??? alloc list in alloc_vs
 	if (!LIST_EXISTS(vs->rs))
