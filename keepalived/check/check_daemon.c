/*
 * Soft:        Keepalived is a failover program for the LVS project
 *              <www.linuxvirtualserver.org>. It monitor & manipulate
 *              a loadbalanced server pool using multi-layer checks.
 *
 * Part:        Healthcheckrs child process handling.
 *
 * Author:      Alexandre Cassen, <acassen@linux-vs.org>
 *
 *              This program is distributed in the hope that it will be useful,
 *              but WITHOUT ANY WARRANTY; without even the implied warranty of
 *              MERCHANTABILITY or FITNESS FOR A PARTICULAR PURPOSE.
 *              See the GNU General Public License for more details.
 *
 *              This program is free software; you can redistribute it and/or
 *              modify it under the terms of the GNU General Public License
 *              as published by the Free Software Foundation; either version
 *              2 of the License, or (at your option) any later version.
 *
 * Copyright (C) 2001-2017 Alexandre Cassen, <acassen@gmail.com>
 */

#include "config.h"

#ifdef _HAVE_SCHED_RT_
#include <sched.h>
#endif
#include <errno.h>
#include <signal.h>
#include <unistd.h>
#include <sys/prctl.h>

#include "check_daemon.h"
#include "check_parser.h"
#include "ipwrapper.h"
#include "check_ssl.h"
#include "check_api.h"
#include "global_data.h"
#include "pidfile.h"
#include "signals.h"
#include "process.h"
#include "logger.h"
#include "main.h"
#include "parser.h"
#include "bitops.h"
#include "keepalived_netlink.h"
#ifdef _WITH_SNMP_CHECKER_
  #include "check_snmp.h"
#endif
#include "utils.h"
#ifdef _WITH_BFD_
#include "bfd_daemon.h"
#include "check_bfd.h"
#endif

/* Global variables */
bool using_ha_suspend;

/* local variables */
static char *check_syslog_ident;

static int
lvs_notify_fifo_script_exit(__attribute__((unused)) thread_t *thread)
{
	log_message(LOG_INFO, "lvs notify fifo script terminated");

	return 0;
}

void
checker_dispatcher_release(void)
{
#ifdef _WITH_BFD_
	checker_bfd_dispatcher_release();
#endif
	cancel_signal_read_thread();
}


/* Daemon stop sequence */
static void
stop_check(int status)
{
	if (using_ha_suspend || __test_bit(LOG_ADDRESS_CHANGES, &debug))
		kernel_netlink_close();

	/* Terminate all script process */
	script_killall(master, SIGTERM);

	/* Remove the notify fifo */
	notify_fifo_close(&global_data->notify_fifo, &global_data->lvs_notify_fifo);

	/* Destroy master thread */
	signal_handler_destroy();
	checker_dispatcher_release();
	thread_destroy_master(master);
	free_checkers_queue();
	free_ssl();
	if (!__test_bit(DONT_RELEASE_IPVS_BIT, &debug))
		clear_services();
	ipvs_stop();
#ifdef _WITH_SNMP_CHECKER_
	if (global_data && global_data->enable_snmp_checker)
		check_snmp_agent_close();
#endif

	/* Stop daemon */
	pidfile_rm(checkers_pidfile);

	/* Clean data */
	if (global_data)
		free_global_data(global_data);
	if (check_data)
		free_check_data(check_data);
	free_parent_mallocs_exit();

	/*
	 * Reached when terminate signal catched.
	 * finally return to parent process.
	 */
	log_message(LOG_INFO, "Stopped");

	if (log_file_name)
		close_log_file();
	closelog();

#ifndef _MEM_CHECK_LOG_
	FREE_PTR(check_syslog_ident);
#else
	if (check_syslog_ident)
		free(check_syslog_ident);
#endif
	close_std_fd();

	exit(status);
}

/* Daemon init sequence */
static void
start_check(list old_checkers_queue)
{
	init_checkers_queue();

	/* Parse configuration file */
	if (reload)
		global_data = alloc_global_data();
	check_data = alloc_check_data();
	if (!check_data)
		stop_check(KEEPALIVED_EXIT_FATAL);

	init_data(conf_file, check_init_keywords);

	if (reload)
		init_global_data(global_data);

	/* fill 'vsg' members of the virtual_server_t structure.
	 * We must do that after parsing config, because
	 * vs and vsg declarations may appear in any order,
	 * but we must do it before validate_check_config().
	 */
	link_vsg_to_vs();

	/* Post initializations */
	if (!validate_check_config()) {
		stop_check(KEEPALIVED_EXIT_CONFIG);
		return;
	}

#ifdef _MEM_CHECK_
	log_message(LOG_INFO, "Configuration is using : %zu Bytes", mem_allocated);
#endif

	/* Initialize sub-system if any virtual servers are configured */
	if ((!LIST_ISEMPTY(check_data->vs) || (reload && !LIST_ISEMPTY(old_check_data->vs))) &&
	    ipvs_start() != IPVS_SUCCESS) {
		stop_check(KEEPALIVED_EXIT_FATAL);
		return;
	}

<<<<<<< HEAD
	/* Create a notify FIFO if needed, and open it */
	if (global_data->lvs_notify_fifo.name)
		notify_fifo_open(&global_data->notify_fifo, &global_data->lvs_notify_fifo, lvs_notify_fifo_script_exit, "lvs_");
=======
        /* Create a notify FIFO if needed, and open it */
	notify_fifo_open(&global_data->notify_fifo, &global_data->lvs_notify_fifo, lvs_notify_fifo_script_exit, "lvs_");
>>>>>>> 37f57e46

	/* Get current active addresses, and start update process */
	if (using_ha_suspend || __test_bit(LOG_ADDRESS_CHANGES, &debug)) {
		if (reload)
			kernel_netlink_set_recv_bufs();
		else
			kernel_netlink_init();
	}
	else if (reload)
		kernel_netlink_close();

	/* Remove any entries left over from previous invocation */
	if (!reload && global_data->lvs_flush)
		ipvs_flush_cmd();

#ifdef _WITH_SNMP_CHECKER_
	if (!reload && global_data->enable_snmp_checker)
		check_snmp_agent_init(global_data->snmp_socket);
#endif

	/* SSL load static data & initialize common ctx context */
	if (check_data->ssl_required && !init_ssl_ctx())
		stop_check(KEEPALIVED_EXIT_FATAL);

	/* Set the process priority and non swappable if configured */
	set_process_priorities(global_data->checker_realtime_priority, global_data->checker_rlimit_rt,
			global_data->checker_process_priority, global_data->checker_no_swap ? 4096 : 0);

	/* Processing differential configuration parsing */
	if (reload)
		clear_diff_services(old_checkers_queue);

	/* Initialize IPVS topology */
	if (!init_services())
		stop_check(KEEPALIVED_EXIT_FATAL);

	/* Dump configuration */
	if (__test_bit(DUMP_CONF_BIT, &debug)) {
		dump_global_data(NULL, global_data);
		dump_check_data(NULL, check_data);
	}

	/* Register checkers thread */
	register_checkers_thread();

	add_signal_read_thread();
}

#ifndef _DEBUG_
/* Reload thread */
static int
reload_check_thread(__attribute__((unused)) thread_t * thread)
{
	list old_checkers_queue;

	log_message(LOG_INFO, "Reloading");

	/* set the reloading flag */
	SET_RELOAD;

	log_message(LOG_INFO, "Got SIGHUP, reloading checker configuration");

	/* Terminate all script process */
	script_killall(master, SIGTERM);

	/* Remove the notify fifo - we don't know if it will be the same after a reload */
	notify_fifo_close(&global_data->notify_fifo, &global_data->lvs_notify_fifo);

	/* Destroy master thread */
	checker_dispatcher_release();
	thread_cleanup_master(master);

	/* Save previous checker data */
	old_checkers_queue = checkers_queue;
	checkers_queue = NULL;

	free_ssl();
	ipvs_stop();

	/* Save previous conf data */
	old_check_data = check_data;
	check_data = NULL;
	old_global_data = global_data;
	global_data = NULL;

	/* Reload the conf */
	start_check(old_checkers_queue);

	/* free backup data */
	free_check_data(old_check_data);
	free_global_data(old_global_data);
	free_list(&old_checkers_queue);
	UNSET_RELOAD;

	return 0;
}

static void
sigreload_check(__attribute__((unused)) void *v, __attribute__((unused)) int sig)
{
	thread_add_event(master, reload_check_thread, NULL, 0);
}

/* Terminate handler */
static void
sigend_check(__attribute__((unused)) void *v, __attribute__((unused)) int sig)
{
	if (master)
		thread_add_terminate_event(master);
}

/* CHECK Child signal handling */
static void
check_signal_init(void)
{
	signal_handler_child_init();
	signal_set(SIGHUP, sigreload_check, NULL);
	signal_set(SIGINT, sigend_check, NULL);
	signal_set(SIGTERM, sigend_check, NULL);
	signal_ignore(SIGPIPE);
}

/* CHECK Child respawning thread */
static int
check_respawn_thread(thread_t * thread)
{
	pid_t pid;

	/* Fetch thread args */
	pid = THREAD_CHILD_PID(thread);

	/* Restart respawning thread */
	if (thread->type == THREAD_CHILD_TIMEOUT) {
		thread_add_child(master, check_respawn_thread, NULL,
				 pid, RESPAWN_TIMER);
		return 0;
	}

	/* We catch a SIGCHLD, handle it */
	if (!__test_bit(DONT_RESPAWN_BIT, &debug)) {
		log_message(LOG_ALERT, "Healthcheck child process(%d) died: Respawning", pid);
		start_check_child();
	} else {
		log_message(LOG_ALERT, "Healthcheck child process(%d) died: Exiting", pid);
		checkers_child = 0;
		raise(SIGTERM);
	}
	return 0;
}
#endif

/* Register CHECK thread */
int
start_check_child(void)
{
#ifndef _DEBUG_
	pid_t pid;
	char *syslog_ident;

	/* Initialize child process */
	if (log_file_name)
		flush_log_file();

	pid = fork();

	if (pid < 0) {
		log_message(LOG_INFO, "Healthcheck child process: fork error(%s)"
			       , strerror(errno));
		return -1;
	} else if (pid) {
		checkers_child = pid;
		log_message(LOG_INFO, "Starting Healthcheck child process, pid=%d"
			       , pid);

		/* Start respawning thread */
		thread_add_child(master, check_respawn_thread, NULL,
				 pid, RESPAWN_TIMER);

		return 0;
	}
	prctl(PR_SET_PDEATHSIG, SIGTERM);

	/* Clear any child finder functions set in parent */
	set_child_finder_name(NULL);
	set_child_finder(NULL, NULL, NULL, NULL, NULL, 0);	/* Currently these won't be set */

	prog_type = PROG_TYPE_CHECKER;

#ifdef _WITH_BFD_
	/* Close the write end of the BFD checker event notification pipe */
	close(bfd_checker_event_pipe[1]);

#ifdef _WITH_VRRP_
	close(bfd_vrrp_event_pipe[0]);
	close(bfd_vrrp_event_pipe[1]);
#endif
#endif

	if ((global_data->instance_name
#if HAVE_DECL_CLONE_NEWNET
			   || global_data->network_namespace
#endif
					       ) &&
	     (check_syslog_ident = make_syslog_ident(PROG_CHECK)))
		syslog_ident = check_syslog_ident;
	else
		syslog_ident = PROG_CHECK;

	/* Opening local CHECK syslog channel */
	if (!__test_bit(NO_SYSLOG_BIT, &debug))
		openlog(syslog_ident, LOG_PID | ((__test_bit(LOG_CONSOLE_BIT, &debug)) ? LOG_CONS : 0)
				    , (log_facility==LOG_DAEMON) ? LOG_LOCAL2 : log_facility);

	if (log_file_name)
		open_log_file(log_file_name,
				"check",
#if HAVE_DECL_CLONE_NEWNET
				global_data->network_namespace,
#else
				NULL,
#endif
				global_data->instance_name);

#ifdef _MEM_CHECK_
	mem_log_init(PROG_CHECK, "Healthcheck child process");
#endif

	free_parent_mallocs_startup(true);

	/* Child process part, write pidfile */
	if (!pidfile_write(checkers_pidfile, getpid())) {
		log_message(LOG_INFO, "Healthcheck child process: cannot write pidfile");
		exit(KEEPALIVED_EXIT_FATAL);
	}

	/* Create the new master thread */
	signal_handler_destroy();
	thread_destroy_master(master);	/* This destroys any residual settings from the parent */
	master = thread_make_master();
#endif

	/* If last process died during a reload, we can get there and we
	 * don't want to loop again, because we're not reloading anymore.
	 */
	UNSET_RELOAD;

#ifndef _DEBUG_
	/* Signal handling initialization */
	check_signal_init();
#endif

	/* Start Healthcheck daemon */
	start_check(NULL);

#ifdef _DEBUG_
	return 0;
#endif

	/* Launch the scheduling I/O multiplexer */
	launch_scheduler();

	/* Finish healthchecker daemon process */
	stop_check(EXIT_SUCCESS);

	/* unreachable */
	exit(EXIT_SUCCESS);
}

#ifdef _TIMER_DEBUG_
void
print_check_daemon_addresses(void)
{
	log_message(LOG_INFO, "Address of check_respawn_thread() is 0x%p", check_respawn_thread);
	log_message(LOG_INFO, "Address of reload_check_thread() is 0x%p", reload_check_thread);
}
#endif<|MERGE_RESOLUTION|>--- conflicted
+++ resolved
@@ -177,14 +177,8 @@
 		return;
 	}
 
-<<<<<<< HEAD
 	/* Create a notify FIFO if needed, and open it */
-	if (global_data->lvs_notify_fifo.name)
-		notify_fifo_open(&global_data->notify_fifo, &global_data->lvs_notify_fifo, lvs_notify_fifo_script_exit, "lvs_");
-=======
-        /* Create a notify FIFO if needed, and open it */
 	notify_fifo_open(&global_data->notify_fifo, &global_data->lvs_notify_fifo, lvs_notify_fifo_script_exit, "lvs_");
->>>>>>> 37f57e46
 
 	/* Get current active addresses, and start update process */
 	if (using_ha_suspend || __test_bit(LOG_ADDRESS_CHANGES, &debug)) {
